--- conflicted
+++ resolved
@@ -1,13 +1,5 @@
-<<<<<<< HEAD
-import {
-  execute as commonExecute,
-  expandReferences,
-} from '@openfn/language-common';
-import { escape } from './util';
-=======
 import { execute as commonExecute } from '@openfn/language-common';
 import { expandReferences } from '@openfn/language-common/util';
->>>>>>> 3fce58f6
 import { Connection, Request } from 'tedious';
 
 /**
