--- conflicted
+++ resolved
@@ -73,19 +73,16 @@
   // We should by this point have validated the plan, so the job MUST exist
   const job = ctx.plan.jobs[jobId];
 
-<<<<<<< HEAD
   ctx.logger.timer('job');
   ctx.logger.info('Starting job', jobId);
 
-  const state = assembleState(initialState, job.configuration, job.data);
-=======
   const state = assembleState(
     initialState,
     job.configuration,
     job.data,
     ctx.opts.strict
   );
->>>>>>> fb3a0e22
+
   let result: any = state;
   if (job.expression) {
     // The expression SHOULD return state, but could return anything
