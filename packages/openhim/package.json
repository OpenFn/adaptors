--- conflicted
+++ resolved
@@ -2,11 +2,7 @@
   "name": "@openfn/language-openhim",
   "label": "OpenHIM",
   "version": "0.3.16",
-<<<<<<< HEAD
-  "description": "OpenFn openhim adaptor",
-=======
   "description": "OpenFn adaptor for OpenHIM",
->>>>>>> 904cd090
   "main": "dist/index.cjs",
   "scripts": {
     "build": "pnpm clean && build-adaptor openhim",
