import { enableMockClient } from '@openfn/language-common/util';
import { expect } from 'chai';

import testData from './fixtures.json' assert { type: 'json' };

import { get, create, update, upsert, execute } from '../src';
import * as adaptor from '../src';

const testServer = enableMockClient('https://index-tests.openmrs.org');
const jsonHeaders = {
  headers: {
    'Content-Type': 'application/json',
  },
};
const configuration = {
  username: 'test',
  password: 'strongpassword',
  instanceUrl: 'https://index-tests.openmrs.org',
};

const state = {
  configuration,
  patient: testData.patient,
  encounter: testData.encounter,
};

describe('execute', () => {
  it('executes each operation in sequence', done => {
    let state = { configuration };
    let operations = [
      state => {
        return { counter: 1 };
      },
      state => {
        return { counter: 2 };
      },
      state => {
        return { counter: 3 };
      },
    ];

    execute(...operations)(state)
      .then(finalState => {
        expect(finalState).to.eql({ counter: 3 });
      })
      .then(done)
      .catch(done);
  });

  it('assigns references, data to the initialState', () => {
    let state = {};

    execute()(state);

    execute()(state).then(finalState => {
      expect(finalState).to.eql({
        references: [],
        data: null,
      });
    });
  });
});

<<<<<<< HEAD
describe('get', () => {
  it('should get an encounter by uuid', async () => {
=======
describe('http.request', () => {
  it('should GET with a query', async () => {
>>>>>>> 4bbcc299
    testServer
      .intercept({
        path: '/ws/rest/v1/encounter/123',
        method: 'GET',
      })
      .reply(200, { uuid: '123' }, { ...jsonHeaders });

    const { data } = await execute(get('encounter/123'))(state);

    expect(data.length).to.equal(1);
    expect(data[0].uuid).to.eql('123');
  });
  it('should be robust to leading and trailing slashes: /encounter/123', async () => {
    testServer
      .intercept({
        path: '/ws/rest/v1/encounter/123',
        method: 'GET',
      })
      .reply(200, { uuid: '123' }, { ...jsonHeaders });

    const { data } = await execute(get('/encounter/123'))(state);

    expect(data.length).to.equal(1);
    expect(data[0].uuid).to.eql('123');
  });
<<<<<<< HEAD
  it('should be robust to leading and trailing slashes: encounter/123/', async () => {
=======

  it('should throw if the server returns a 404', async () => {
    testServer
      .intercept({
        path: '/ws/rest/v1/patient',
        query: { q: 'Sarah 1' },
        method: 'GET',
      })
      .reply(404, {}, { ...jsonHeaders });

    let error;
    try {
      await http.request('GET', '/ws/rest/v1/patient', {
        query: { q: 'Sarah 1' },
      })(state);
    } catch (e) {
      error = e;
    }
    expect(error.statusCode).to.equal(404);
  });

  it('should suppress 404 errors with the error map', async () => {
    testServer
      .intercept({
        path: '/ws/rest/v1/patient',
        query: { q: 'Sarah 1' },
        method: 'GET',
      })
      .reply(404, {}, { ...jsonHeaders });

    const result = await http.request('GET', '/ws/rest/v1/patient', {
      query: { q: 'Sarah 1' },
      errors: { 404: false },
    })(state);

    expect(result.response.statusCode).to.equal(404);
  });

  it('should suppress all errors with the error map', async () => {
    testServer
      .intercept({
        path: '/ws/rest/v1/patient',
        query: { q: 'Sarah 1' },
        method: 'GET',
      })
      .reply(404, {}, { ...jsonHeaders });

    const result = await http.request('GET', '/ws/rest/v1/patient', {
      query: { q: 'Sarah 1' },
      errors: false,
    })(state);

    expect(result.response.statusCode).to.equal(404);
  });
});

describe('http.get', () => {
  beforeEach(() => {
    // Basic patient query interceptor
    testServer
      .intercept({
        path: '/ws/rest/v1/patient',
        method: 'GET',
      })
      .reply(200, { results: testData.patientResults }, { ...jsonHeaders });

    // Patient query with params interceptor
>>>>>>> 4bbcc299
    testServer
      .intercept({
        path: '/ws/rest/v1/encounter/123',
        method: 'GET',
      })
<<<<<<< HEAD
      .reply(200, { uuid: '123' }, { ...jsonHeaders });
=======
      .reply(
        200,
        {
          results: testData.patientResults,
          links: [
            {
              rel: 'next',
              uri: 'https://fn.openmrs.org/ws/rest/v1/patient?q=Sarah&limit=1&startIndex=1',
              resourceAlias: null,
            },
          ],
        },
        { ...jsonHeaders }
      );
  });

  it('should make http request with the "GET" verb', async () => {
    const response = await http.get('/ws/rest/v1/patient')(state);
    expect(response.response.method).to.eql('GET');
  });

  it('should make a basic get request to openmrs', async () => {
    const { data } = await http.get('/ws/rest/v1/patient')(state);
    expect(data.results[0].display).to.eql(testData.patientResults[0].display);
  });

  it('should make a get request that includes query params', async () => {
    const options = {
      query: { q: 'Sarah', startIndex: 1 },
    };

    const { data } = await http.get('/ws/rest/v1/patient', options)(state);
    expect(data.results[0].display).to.eql(testData.patientResults[0].display);
  });
});

describe('http.post', () => {
  beforeEach(() => {
    // Basic patient query interceptor
    testServer
      .intercept({
        path: '/ws/rest/v1/patient',
        method: 'POST',
        data: testData.newPatient,
      })
      .reply(200, { results: testData.patientResults }, { ...jsonHeaders });

    // Invalid request interceptor
    testServer
      .intercept({
        path: '/ws/rest/v1/wrong-url',
        method: 'POST',
        data: testData.newPatient,
      })
      .reply(404, { ...jsonHeaders });
  });

  it('should make http request with the "POST" verb', async () => {
    const response = await http.post(
      '/ws/rest/v1/patient',
      testData.newPatient
    )(state);
    expect(response.response.method).to.eql('POST');
  });

  it('should make a successful POST request to openmrs', async () => {
    const { data } = await http.post(
      '/ws/rest/v1/patient',
      testData.newPatient
    )(state);
    expect(data.results[0].display).to.eql(testData.patientResults[0].display);
  });

  it('should throw an error for an invalid request', async () => {
    try {
      await http.post('/ws/rest/v1/wrong-url', testData.newPatient)(state);
    } catch (e) {
      expect(e.statusCode).to.eql(404);
    }
  });
});

describe('http.delete', () => {
  beforeEach(() => {
    // Basic patient query interceptor
    testServer
      .intercept({
        path: '/ws/rest/v1/patient/abc',
        method: 'DELETE',
      })
      .reply(200, { ...jsonHeaders });

    // Invalid request interceptor
    testServer
      .intercept({
        path: '/ws/rest/v1/patient/non-existent',
        method: 'DELETE',
      })
      .reply(404, { ...jsonHeaders });
  });
>>>>>>> 4bbcc299

    const { data } = await execute(get('encounter/123/'))(state);

    expect(data.length).to.equal(1);
    expect(data[0].uuid).to.eql('123');
  });
<<<<<<< HEAD
  it('should be robust to leading and trailing slashes: encounter/123', async () => {
=======

  it('should throw an error for an invalid request', async () => {
    try {
      await http.delete('/ws/rest/v1/patient/non-existent')(state);
    } catch (e) {
      expect(e.statusCode).to.eql(404);
    }
  });
});

describe('fhir', () => {
  it('should GET with a query', async () => {
>>>>>>> 4bbcc299
    testServer
      .intercept({
        path: '/ws/rest/v1/encounter/123',
        method: 'GET',
      })
      .reply(200, { uuid: '123' }, { ...jsonHeaders });

    const { data } = await execute(get('encounter/123'))(state);

    expect(data.length).to.equal(1);
    expect(data[0].uuid).to.eql('123');
  });
  it('should parse query params', async () => {
    testServer
      .intercept({
        path: '/ws/rest/v1/patient',
        query: { q: 'Sarah' },
        method: 'GET',
      })
      .reply(200, { results: testData.patientResults }, { ...jsonHeaders });

    const { data } = await execute(get('patient', { q: 'Sarah' }))(state);

    expect(data[0].uuid).to.eql(testData.patientResults[0].uuid);
  });
});

describe('Update', () => {
  it('should update a patient', async () => {
    testServer
      .intercept({
        path: '/ws/rest/v1/patient/b52ec6f9-0e26-424c-a4a1-c64f9d571eb3',
        method: 'POST',
      })
      .reply(200, ({ body }) => body, {
        ...jsonHeaders,
      });

    const { data } = await execute(
      update(
        'patient/b52ec6f9-0e26-424c-a4a1-c64f9d571eb3',
        state => state.patient
      )
    )(state);
    expect(data.uuid).to.eql('b52ec6f9-0e26-424c-a4a1-c64f9d571eb3');
  });
});

describe('create', () => {
  it('should create a patient', async () => {
    testServer
      .intercept({
        path: '/ws/rest/v1/patient',
        method: 'POST',
      })
      .reply(200, ({ body }) => body, {
        ...jsonHeaders,
      });

    const { data } = await execute(create('patient', state => state.patient))(
      state
    );
    expect(data.display).to.eql(testData.patient.display);
  });
  it('should throw an error if the resource is not found', async () => {
    testServer
      .intercept({
        path: '/ws/rest/v1/wrong-resource',
        method: 'POST',
      })
      .reply(404, { error: 'Not Found' }, { ...jsonHeaders });

    try {
      await execute(create('wrong-resource'))(state);
    } catch (error) {
      expect(error.body.error).to.eql('Not Found');
    }
  });
  it('should expand references', async () => {
    const { patient } = testData;
    testServer
      .intercept({
        path: '/ws/rest/v1/patient',
        method: 'POST',
      })
      .reply(
        200,
        ({ body }) => {
          expect(body).to.eql(JSON.stringify(patient));
          return body;
        },
        {
          ...jsonHeaders,
        }
      );

    await execute(create('patient', state => state.patient))(state);
  });
});

describe('upsert', () => {
  it('should update a patient', async () => {
    testServer
      .intercept({
        path: `/ws/rest/v1/patient/${testData.patient.uuid}`,
        method: 'GET',
      })
      .reply(200, { results: testData.patientResults }, { ...jsonHeaders });

    testServer
      .intercept({
        path: `/ws/rest/v1/patient/${testData.patient.uuid}`,
        method: 'POST',
      })
      .reply(200, ({ body }) => body, {
        ...jsonHeaders,
      });

    const result = await upsert(
      `patient/${testData.patient.uuid}`,
      state => state.patient
    )(state);

    expect(result.data.person.display).to.eql(testData.patient.person.display);
  });
  it('should create a patient', async () => {
    testServer
      .intercept({
        path: `/ws/rest/v1/patient/${testData.patient.uuid}`,
        method: 'GET',
      })
      .reply(200, { results: [] }, { ...jsonHeaders });

    testServer
      .intercept({
        path: `/ws/rest/v1/patient`,
        method: 'POST',
      })
      .reply(200, ({ body }) => body, {
        ...jsonHeaders,
      });

    const result = await upsert(
      `patient/${testData.patient.uuid}`,
      state => state.patient
    )(state);

    expect(result.data.person.display).to.eql(testData.patient.person.display);
  });
});

describe('delete', () => {
  it('should delete an encounter by uuid', async () => {
    testServer
      .intercept({
        path: '/ws/rest/v1/encounter/123',
        method: 'DELETE',
      })
      .reply(200, { uuid: '123', voided: true }, { ...jsonHeaders });

    const { data } = await execute(adaptor.delete('/encounter/123'))(state);

    expect(data.uuid).to.eql('123');
  });

  it('should delete a resource with options', async () => {
    testServer
      .intercept({
        path: '/ws/rest/v1/encounter/456?purge=true',
        method: 'DELETE',
      })
      .reply(200, { uuid: '456', voided: false }, { ...jsonHeaders });

    const { data } = await execute(
      adaptor.delete('/encounter/456', { purge: true })
    )(state);

    expect(data.uuid).to.eql('456');
  });

  it('should throw an error if the resource is not found', async () => {
    testServer
      .intercept({
        path: '/ws/rest/v1/encounter/789',
        method: 'DELETE',
      })
      .reply(404, { error: 'Not Found' }, { ...jsonHeaders });

    try {
      await execute(adaptor.delete('encounter/789'))(state);
    } catch (error) {
      expect(error.body.error).to.eql('Not Found');
    }
  });
});<|MERGE_RESOLUTION|>--- conflicted
+++ resolved
@@ -61,13 +61,8 @@
   });
 });
 
-<<<<<<< HEAD
 describe('get', () => {
   it('should get an encounter by uuid', async () => {
-=======
-describe('http.request', () => {
-  it('should GET with a query', async () => {
->>>>>>> 4bbcc299
     testServer
       .intercept({
         path: '/ws/rest/v1/encounter/123',
@@ -93,208 +88,20 @@
     expect(data.length).to.equal(1);
     expect(data[0].uuid).to.eql('123');
   });
-<<<<<<< HEAD
   it('should be robust to leading and trailing slashes: encounter/123/', async () => {
-=======
-
-  it('should throw if the server returns a 404', async () => {
-    testServer
-      .intercept({
-        path: '/ws/rest/v1/patient',
-        query: { q: 'Sarah 1' },
-        method: 'GET',
-      })
-      .reply(404, {}, { ...jsonHeaders });
-
-    let error;
-    try {
-      await http.request('GET', '/ws/rest/v1/patient', {
-        query: { q: 'Sarah 1' },
-      })(state);
-    } catch (e) {
-      error = e;
-    }
-    expect(error.statusCode).to.equal(404);
-  });
-
-  it('should suppress 404 errors with the error map', async () => {
-    testServer
-      .intercept({
-        path: '/ws/rest/v1/patient',
-        query: { q: 'Sarah 1' },
-        method: 'GET',
-      })
-      .reply(404, {}, { ...jsonHeaders });
-
-    const result = await http.request('GET', '/ws/rest/v1/patient', {
-      query: { q: 'Sarah 1' },
-      errors: { 404: false },
-    })(state);
-
-    expect(result.response.statusCode).to.equal(404);
-  });
-
-  it('should suppress all errors with the error map', async () => {
-    testServer
-      .intercept({
-        path: '/ws/rest/v1/patient',
-        query: { q: 'Sarah 1' },
-        method: 'GET',
-      })
-      .reply(404, {}, { ...jsonHeaders });
-
-    const result = await http.request('GET', '/ws/rest/v1/patient', {
-      query: { q: 'Sarah 1' },
-      errors: false,
-    })(state);
-
-    expect(result.response.statusCode).to.equal(404);
-  });
-});
-
-describe('http.get', () => {
-  beforeEach(() => {
-    // Basic patient query interceptor
-    testServer
-      .intercept({
-        path: '/ws/rest/v1/patient',
-        method: 'GET',
-      })
-      .reply(200, { results: testData.patientResults }, { ...jsonHeaders });
-
-    // Patient query with params interceptor
->>>>>>> 4bbcc299
-    testServer
-      .intercept({
-        path: '/ws/rest/v1/encounter/123',
-        method: 'GET',
-      })
-<<<<<<< HEAD
-      .reply(200, { uuid: '123' }, { ...jsonHeaders });
-=======
-      .reply(
-        200,
-        {
-          results: testData.patientResults,
-          links: [
-            {
-              rel: 'next',
-              uri: 'https://fn.openmrs.org/ws/rest/v1/patient?q=Sarah&limit=1&startIndex=1',
-              resourceAlias: null,
-            },
-          ],
-        },
-        { ...jsonHeaders }
-      );
-  });
-
-  it('should make http request with the "GET" verb', async () => {
-    const response = await http.get('/ws/rest/v1/patient')(state);
-    expect(response.response.method).to.eql('GET');
-  });
-
-  it('should make a basic get request to openmrs', async () => {
-    const { data } = await http.get('/ws/rest/v1/patient')(state);
-    expect(data.results[0].display).to.eql(testData.patientResults[0].display);
-  });
-
-  it('should make a get request that includes query params', async () => {
-    const options = {
-      query: { q: 'Sarah', startIndex: 1 },
-    };
-
-    const { data } = await http.get('/ws/rest/v1/patient', options)(state);
-    expect(data.results[0].display).to.eql(testData.patientResults[0].display);
-  });
-});
-
-describe('http.post', () => {
-  beforeEach(() => {
-    // Basic patient query interceptor
-    testServer
-      .intercept({
-        path: '/ws/rest/v1/patient',
-        method: 'POST',
-        data: testData.newPatient,
-      })
-      .reply(200, { results: testData.patientResults }, { ...jsonHeaders });
-
-    // Invalid request interceptor
-    testServer
-      .intercept({
-        path: '/ws/rest/v1/wrong-url',
-        method: 'POST',
-        data: testData.newPatient,
-      })
-      .reply(404, { ...jsonHeaders });
-  });
-
-  it('should make http request with the "POST" verb', async () => {
-    const response = await http.post(
-      '/ws/rest/v1/patient',
-      testData.newPatient
-    )(state);
-    expect(response.response.method).to.eql('POST');
-  });
-
-  it('should make a successful POST request to openmrs', async () => {
-    const { data } = await http.post(
-      '/ws/rest/v1/patient',
-      testData.newPatient
-    )(state);
-    expect(data.results[0].display).to.eql(testData.patientResults[0].display);
-  });
-
-  it('should throw an error for an invalid request', async () => {
-    try {
-      await http.post('/ws/rest/v1/wrong-url', testData.newPatient)(state);
-    } catch (e) {
-      expect(e.statusCode).to.eql(404);
-    }
-  });
-});
-
-describe('http.delete', () => {
-  beforeEach(() => {
-    // Basic patient query interceptor
-    testServer
-      .intercept({
-        path: '/ws/rest/v1/patient/abc',
-        method: 'DELETE',
-      })
-      .reply(200, { ...jsonHeaders });
-
-    // Invalid request interceptor
-    testServer
-      .intercept({
-        path: '/ws/rest/v1/patient/non-existent',
-        method: 'DELETE',
-      })
-      .reply(404, { ...jsonHeaders });
-  });
->>>>>>> 4bbcc299
+    testServer
+      .intercept({
+        path: '/ws/rest/v1/encounter/123',
+        method: 'GET',
+      })
+      .reply(200, { uuid: '123' }, { ...jsonHeaders });
 
     const { data } = await execute(get('encounter/123/'))(state);
 
     expect(data.length).to.equal(1);
     expect(data[0].uuid).to.eql('123');
   });
-<<<<<<< HEAD
   it('should be robust to leading and trailing slashes: encounter/123', async () => {
-=======
-
-  it('should throw an error for an invalid request', async () => {
-    try {
-      await http.delete('/ws/rest/v1/patient/non-existent')(state);
-    } catch (e) {
-      expect(e.statusCode).to.eql(404);
-    }
-  });
-});
-
-describe('fhir', () => {
-  it('should GET with a query', async () => {
->>>>>>> 4bbcc299
     testServer
       .intercept({
         path: '/ws/rest/v1/encounter/123',
@@ -446,7 +253,7 @@
   });
 });
 
-describe('delete', () => {
+describe('destroy', () => {
   it('should delete an encounter by uuid', async () => {
     testServer
       .intercept({
@@ -455,12 +262,12 @@
       })
       .reply(200, { uuid: '123', voided: true }, { ...jsonHeaders });
 
-    const { data } = await execute(adaptor.delete('/encounter/123'))(state);
+    const { data } = await execute(adaptor.destroy('/encounter/123'))(state);
 
     expect(data.uuid).to.eql('123');
   });
 
-  it('should delete a resource with options', async () => {
+  it('should destroy a resource with options', async () => {
     testServer
       .intercept({
         path: '/ws/rest/v1/encounter/456?purge=true',
@@ -469,7 +276,7 @@
       .reply(200, { uuid: '456', voided: false }, { ...jsonHeaders });
 
     const { data } = await execute(
-      adaptor.delete('/encounter/456', { purge: true })
+      adaptor.destroy('/encounter/456', { purge: true })
     )(state);
 
     expect(data.uuid).to.eql('456');
@@ -484,7 +291,7 @@
       .reply(404, { error: 'Not Found' }, { ...jsonHeaders });
 
     try {
-      await execute(adaptor.delete('encounter/789'))(state);
+      await execute(adaptor.destroy('encounter/789'))(state);
     } catch (error) {
       expect(error.body.error).to.eql('Not Found');
     }
