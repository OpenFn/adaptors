--- conflicted
+++ resolved
@@ -101,6 +101,7 @@
     headers = { 'content-type': 'application/json' },
     parseAs = 'json',
     _onrequest,
+    errors,
   } = options; // secret option for debug & test
 
   if (baseUrl.length <= 0) {
@@ -118,13 +119,7 @@
 
   const authHeaders = makeBasicAuthHeader(username, password);
 
-<<<<<<< HEAD
   const requestOptions = {
-=======
-  const opts = {
-    ...options,
-    baseUrl,
->>>>>>> 4bbcc299
     body: data,
     headers: {
       ...authHeaders,
@@ -133,46 +128,12 @@
     query,
     parseAs,
     baseUrl,
+    errors,
     _onrequest,
   };
 
-<<<<<<< HEAD
   return fetchAndLog(method, path, requestOptions);
 }
-=======
-  let allResponses;
-  let queryParams = opts?.query;
-  let allowPagination = isNaN(queryParams?.startIndex);
-
-  do {
-    const requestOptions = queryParams ? { ...opts, query: queryParams } : opts;
-
-    const response = await commonRequest(method, path, requestOptions);
-    logResponse(response);
-
-    if (allResponses) {
-      allResponses.body.results.push(...response.body.results);
-    } else {
-      allResponses = response;
-    }
-    const nextUrl = response?.body?.links?.find(
-      link => link.rel === 'next'
-    )?.uri;
-
-    if (nextUrl) {
-      console.log(`Fetched ${response.body.results.length} results`);
-      console.log(`Fetching next page from ${nextUrl}`);
-      const urlObj = new URL(nextUrl);
-      const params = new URLSearchParams(urlObj.search);
-      const startIndex = params.get('startIndex');
-
-      queryParams = { ...queryParams, startIndex };
-    } else {
-      delete allResponses.body.links;
-      break;
-    }
-  } while (allowPagination);
->>>>>>> 4bbcc299
 
 export function cleanPath(path) {
   return path
