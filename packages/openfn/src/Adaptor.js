<<<<<<< HEAD
import {
  execute as commonExecute,
  composeNextState,
} from '@openfn/language-common';
import { expandReferences } from '@openfn/language-common/util';
import axios from 'axios';
import { fileURLToPath } from 'url';
import path, { resolve } from 'path';
import fs from 'fs';
=======
import { execute as commonExecute } from '@openfn/language-common';
import { request as sendRequest } from './util';
>>>>>>> 0350be6f

/**
 * Options provided to the OpenFn API request
 * @typedef {Object} RequestOptions
 * @public
 * @property {object} errors - Map of errorCodes -> error messages, ie, `{ 404: 'Resource not found;' }`. Pass `false` to suppress errors for this code.
 * @property {object|string} body - body data to append to the request. JSON will be converted to a string.
 * @property {object} query - An object of query parameters to be encoded into the URL.
 * @property {object} headers - An object of headers to append to the request.
 * @property {string} parseAs - Parse the response body as json, text or stream. By default will use the response headers.
 * @property {number} timeout - Request timeout in ms. Default: 300 seconds.
 */

/**
 * State object
 * @typedef {Object} OpenFnState
 * @property data - the parsed response body
 * @property response - the response from the OpenFn API, including headers, statusCode, body, etc
 * @property references - an array of all previous data objects used in the Job
 * @private
 **/

/**
 * Execute a sequence of operations
 * Wraps `language-common/execute`, and prepends initial state for OpenFn.
 * @example
 * execute(
 *   get('/jobs'),
 *   post('/jobs', { name: 'test' })
 * )(state)
 * @param {Operations} operations - Operations to be performed.
 * @returns {Operation}
 */
export function execute(...operations) {
  const initialState = {
    references: [],
    data: null,
  };

  return state => {
    return commonExecute(...operations)({ ...initialState, ...state });
  };
}

/**
 * Make a HTTP request to OpenFn API. Requires authentication first.
 * @public
 * @example <caption>Make a GET request</caption>
 * request('GET', 'jobs', {
 *   query: { limit: 10 },
 * });
 * @example <caption>Make a POST request with a body</caption>
 * request('POST', 'jobs', {
 *   body: {
 *     name: 'test job',
 *     expression: 'fn(state => state)'
 *   },
 * });
 * @function
 * @param {string} method - The HTTP method to use.
 * @param {string} path - Path to resource (relative to /api/).
 * @param {RequestOptions} options - Body, Query, Headers and Authentication parameters
 * @state {OpenFnState}
 * @returns {Operation}
 */
export function request(method, path, options) {
  return sendRequest(method, path, options);
}

/**
 * Make a GET request to OpenFn API. Requires authentication first.
 * @public
 * @example <caption>GET request with query parameters</caption>
 * get('jobs', {
 *   query: { limit: 10, offset: 0 },
 * });
 * @function
 * @param {string} path - Path to resource (relative to /api/).
 * @param {RequestOptions} options - Query, Headers and Authentication parameters
 * @state {OpenFnState}
 * @returns {Operation}
 */
<<<<<<< HEAD
export function request(options, callback) {
  return state => {
    const { host, jwt } = state.configuration;
    const [resolvedOptions] = expandReferences(state, options);
    const { method, path, params, data } = resolvedOptions;
=======
export function get(path, options) {
  return sendRequest('GET', path, options);
}
>>>>>>> 0350be6f

/**
 * Make a POST request to OpenFn API. Requires authentication first.
 * @public
 * @example <caption>POST a new job</caption>
 * post('jobs', {
 *   name: 'test job',
 *   body: 'fn(state => state)'
 * });
 * @example <caption>POST with custom headers</caption>
 * post('jobs', {
 *   name: 'test job',
 *   body: 'fn(state => state)'
 * }, {
 *   headers: { 'x-custom': 'value' },
 * });
 * @function
 * @param {string} path - Path to resource (relative to /api/).
 * @param {object} data - Body data to append to the request. JSON will be converted to a string.
 * @param {RequestOptions} options - Query, Headers and Authentication parameters
 * @state {OpenFnState}
 * @returns {operation}
 */
export function post(path, data, options) {
  return sendRequest('POST', path, { body: data, ...options });
}

export {
  alterState,
  cursor,
  dateFns,
  beta,
  combine,
  dataPath,
  dataValue,
  each,
  field,
  fn,
  fnIf,
  fields,
  lastReferenceValue,
  merge,
  sourceValue,
} from '@openfn/language-common';<|MERGE_RESOLUTION|>--- conflicted
+++ resolved
@@ -1,17 +1,5 @@
-<<<<<<< HEAD
-import {
-  execute as commonExecute,
-  composeNextState,
-} from '@openfn/language-common';
-import { expandReferences } from '@openfn/language-common/util';
-import axios from 'axios';
-import { fileURLToPath } from 'url';
-import path, { resolve } from 'path';
-import fs from 'fs';
-=======
 import { execute as commonExecute } from '@openfn/language-common';
 import { request as sendRequest } from './util';
->>>>>>> 0350be6f
 
 /**
  * Options provided to the OpenFn API request
@@ -94,17 +82,9 @@
  * @state {OpenFnState}
  * @returns {Operation}
  */
-<<<<<<< HEAD
-export function request(options, callback) {
-  return state => {
-    const { host, jwt } = state.configuration;
-    const [resolvedOptions] = expandReferences(state, options);
-    const { method, path, params, data } = resolvedOptions;
-=======
 export function get(path, options) {
   return sendRequest('GET', path, options);
 }
->>>>>>> 0350be6f
 
 /**
  * Make a POST request to OpenFn API. Requires authentication first.
