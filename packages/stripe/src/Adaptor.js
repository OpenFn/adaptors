--- conflicted
+++ resolved
@@ -13,10 +13,6 @@
  * Payment Intents Options object. See {@link https://docs.stripe.com/api/payment_intents/list|Stripe Payment Intents API documentation} for more details.
  * @typedef {Object} PaymentIntentsOptions
  * @public
-<<<<<<< HEAD
-=======
- * @property {string} paymentIntentId - Id of a specific payment intent to retrieve. If provided, only this payment intent will be returned
->>>>>>> f855b7fb
  * @property {object} created - An object of created fields for filtering the data.
  * @property {string} ending_before - Object string ID that defines your place in the list. Example: `obj_bar` in order to fetch the previous page of the list.
  * @property {string} starting_after - Object string ID that defines your place in the list. Example: `obj_foo` in order to fetch the next page of the list.
@@ -83,10 +79,6 @@
  * Customers Options object. See {@link https://docs.stripe.com/api/customers/list|Stripe Customers API documentation} for more details.
  * @typedef {Object} CustomersOptions
  * @public
-<<<<<<< HEAD
-=======
- * @property {string} customerId - Id of a specific customer to retrieve. If provided, only this customer will be returned
->>>>>>> f855b7fb
  * @property {object} created - An object of created fields for filtering the data.
  * @property {string} ending_before - Object string ID that defines your place in the list. Example: `obj_bar` in order to fetch the previous page of the list.
  * @property {string} starting_after - Object string ID that defines your place in the list. Example: `obj_foo` in order to fetch the next page of the list.
@@ -101,13 +93,8 @@
  * listCustomers();
  * @example <caption>List customers with options</caption>
  * listCustomers({limit:3});
-<<<<<<< HEAD
-=======
- * @example <caption>List a specific customer</caption>
- * listCustomers({ customerId: 'cus_SthTl85l20LRJj' });
  * @example <caption>List customers with email option</caption>
  * listCustomers({ email: 'cs002@example.com' });
->>>>>>> f855b7fb
  * @function
  * @public
  * @param {CustomersOptions} options - Optional customer request options
@@ -165,10 +152,6 @@
  * Subscriptions Options object. See {@link https://docs.stripe.com/api/subscriptions/list|Stripe Subscriptions API documentation} for more details.
  * @typedef {Object} SubscriptionsOptions
  * @public
-<<<<<<< HEAD
-=======
- * @property {string} subscriptionId - Id of a specific subscription to retrieve. If provided, only this subscription will be returned
->>>>>>> f855b7fb
  * @property {object} created - An object of created fields for filtering the data.
  * @property {string} ending_before - Object string ID that defines your place in the list. Example: `obj_bar` in order to fetch the previous page of the list.
  * @property {string} starting_after - Object string ID that defines your place in the list. Example: `obj_foo` in order to fetch the next page of the list.
