{
  "operations": [
    {
      "name": "listPaymentIntents",
      "params": [
        "options"
      ],
      "docs": {
        "description": "Get payments from Stripe",
        "tags": [
          {
            "title": "example",
            "description": "listPaymentIntents();",
            "caption": "List all payment intents"
          },
          {
            "title": "example",
            "description": "listPaymentIntents({limit:3});",
            "caption": "List payment intents with options"
          },
          {
<<<<<<< HEAD
=======
            "title": "example",
            "description": "listPaymentIntents({ paymentIntentId: 'pi_3RxS5EEAUr6ipfDB0aKo3moC' });",
            "caption": "List a specific payment intent"
          },
          {
>>>>>>> f855b7fb
            "title": "function",
            "description": null,
            "name": null
          },
          {
            "title": "public",
            "description": null,
            "type": null
          },
          {
            "title": "param",
            "description": "Optional payment intent request options",
            "type": {
              "type": "NameExpression",
              "name": "PaymentIntentsOptions"
            },
            "name": "options"
          },
          {
            "title": "returns",
            "description": null,
            "type": {
              "type": "NameExpression",
              "name": "Operation"
            }
          },
          {
            "title": "state",
            "description": "{HttpState}"
          }
        ]
      },
      "valid": true
    },
    {
      "name": "getPaymentIntent",
      "params": [
        "paymentIntentId"
      ],
      "docs": {
        "description": "Get a Stripe payment intent",
        "tags": [
          {
            "title": "example",
            "description": "getPaymentIntent('pi_3RxS5EEAUr6ipfDB0aKo3moC');"
          },
          {
            "title": "function",
            "description": null,
            "name": null
          },
          {
            "title": "public",
            "description": null,
            "type": null
          },
          {
            "title": "param",
            "description": "The ID of the payment intent to retrieve.",
            "type": {
              "type": "NameExpression",
              "name": "string"
            },
            "name": "paymentIntentId"
          },
          {
            "title": "returns",
            "description": null,
            "type": {
              "type": "NameExpression",
              "name": "Operation"
            }
          },
          {
            "title": "state",
            "description": "{HttpState}"
          }
        ]
      },
      "valid": true
    },
    {
      "name": "listCustomers",
      "params": [
        "options"
      ],
      "docs": {
        "description": "Get customers from Stripe",
        "tags": [
          {
            "title": "example",
            "description": "listCustomers();",
            "caption": "List all customers"
          },
          {
            "title": "example",
            "description": "listCustomers({limit:3});",
            "caption": "List customers with options"
          },
          {
<<<<<<< HEAD
=======
            "title": "example",
            "description": "listCustomers({ customerId: 'cus_SthTl85l20LRJj' });",
            "caption": "List a specific customer"
          },
          {
            "title": "example",
            "description": "listCustomers({ email: 'cs002@example.com' });",
            "caption": "List customers with email option"
          },
          {
>>>>>>> f855b7fb
            "title": "function",
            "description": null,
            "name": null
          },
          {
            "title": "public",
            "description": null,
            "type": null
          },
          {
            "title": "param",
            "description": "Optional customer request options",
            "type": {
              "type": "NameExpression",
              "name": "CustomersOptions"
            },
            "name": "options"
          },
          {
            "title": "returns",
            "description": null,
            "type": {
              "type": "NameExpression",
              "name": "Operation"
            }
          },
          {
            "title": "state",
            "description": "{HttpState}"
          }
        ]
      },
      "valid": true
    },
    {
      "name": "getCustomer",
      "params": [
        "customerId"
      ],
      "docs": {
        "description": "Get a Stripe customer",
        "tags": [
          {
            "title": "example",
            "description": "getCustomer('cus_SthTl85l20LRJj');"
          },
          {
            "title": "function",
            "description": null,
            "name": null
          },
          {
            "title": "public",
            "description": null,
            "type": null
          },
          {
            "title": "param",
            "description": "The ID of the customer to retrieve.",
            "type": {
              "type": "NameExpression",
              "name": "string"
            },
            "name": "customerId"
          },
          {
            "title": "returns",
            "description": null,
            "type": {
              "type": "NameExpression",
              "name": "Operation"
            }
          },
          {
            "title": "state",
            "description": "{HttpState}"
          }
        ]
      },
      "valid": true
    },
    {
      "name": "listSubscriptions",
      "params": [
        "options"
      ],
      "docs": {
        "description": "List Stripe subscriptions",
        "tags": [
          {
            "title": "example",
            "description": "listSubscriptions();",
            "caption": "List all subscriptions"
          },
          {
            "title": "example",
            "description": "listSubscriptions({limit:3});",
            "caption": "List subscriptions with options"
          },
          {
            "title": "function",
            "description": null,
            "name": null
          },
          {
            "title": "public",
            "description": null,
            "type": null
          },
          {
            "title": "param",
            "description": "Optional subscription request options",
            "type": {
              "type": "NameExpression",
              "name": "SubscriptionsOptions"
            },
            "name": "options"
          },
          {
            "title": "returns",
            "description": null,
            "type": {
              "type": "NameExpression",
              "name": "Operation"
            }
          },
          {
            "title": "state",
            "description": "{HttpState}"
          }
        ]
      },
      "valid": true
    },
    {
      "name": "getSubscription",
      "params": [
        "subscriptionId"
      ],
      "docs": {
        "description": "Get a Stripe subscription",
        "tags": [
          {
            "title": "example",
            "description": "getSubscription('sub_1MowQVLkdIwHu7ixeRlqHVzs');"
          },
          {
            "title": "function",
            "description": null,
            "name": null
          },
          {
            "title": "public",
            "description": null,
            "type": null
          },
          {
            "title": "param",
            "description": "The ID of the subscription to retrieve.",
            "type": {
              "type": "NameExpression",
              "name": "string"
            },
            "name": "subscriptionId"
          },
          {
            "title": "returns",
            "description": null,
            "type": {
              "type": "NameExpression",
              "name": "Operation"
            }
          },
          {
            "title": "state",
            "description": "{HttpState}"
          }
        ]
      },
      "valid": true
    },
    {
      "name": "listInvoices",
      "params": [
        "options"
      ],
      "docs": {
        "description": "List Stripe invoices",
        "tags": [
          {
            "title": "example",
            "description": "listInvoices();",
            "caption": "List all invoices"
          },
          {
            "title": "example",
            "description": "listInvoices({limit:3});",
            "caption": "List invoices with options"
          },
          {
            "title": "example",
            "description": "listInvoices({ invoiceId: 'in_1RyAGAEAUr6ipfDBTDSAgpj0' });",
            "caption": "List a specific invoice"
          },
          {
            "title": "function",
            "description": null,
            "name": null
          },
          {
            "title": "public",
            "description": null,
            "type": null
          },
          {
            "title": "param",
            "description": "Optional invoice request options",
            "type": {
              "type": "NameExpression",
              "name": "InvoicesOptions"
            },
            "name": "options"
          },
          {
            "title": "returns",
            "description": null,
            "type": {
              "type": "NameExpression",
              "name": "Operation"
            }
          },
          {
            "title": "state",
            "description": "{HttpState}"
          }
        ]
      },
      "valid": true
    },
    {
      "name": "getInvoice",
      "params": [
        "invoiceId"
      ],
      "docs": {
        "description": "Get a Stripe invoice",
        "tags": [
          {
            "title": "example",
            "description": "getInvoice('in_1RyAGAEAUr6ipfDBTDSAgpj0');"
          },
          {
            "title": "function",
            "description": null,
            "name": null
          },
          {
            "title": "public",
            "description": null,
            "type": null
          },
          {
            "title": "param",
            "description": "The ID of the invoice to retrieve.",
            "type": {
              "type": "NameExpression",
              "name": "string"
            },
            "name": "invoiceId"
          },
          {
            "title": "returns",
            "description": null,
            "type": {
              "type": "NameExpression",
              "name": "Operation"
            }
          },
          {
            "title": "state",
            "description": "{HttpState}"
          }
        ]
      },
      "valid": true
    }
  ],
  "exports": [],
  "common": [
    {
      "name": "fn",
      "params": [
        "func"
      ],
      "docs": {
        "description": "Creates a custom step (or operation) for more flexible job writing.",
        "tags": [
          {
            "title": "public",
            "description": null,
            "type": null
          },
          {
            "title": "function",
            "description": null,
            "name": null
          },
          {
            "title": "example",
            "description": "fn(state => {\n  // do some things to state\n  return state;\n});"
          },
          {
            "title": "param",
            "description": "is the function",
            "type": {
              "type": "NameExpression",
              "name": "Function"
            },
            "name": "func"
          },
          {
            "title": "returns",
            "description": null,
            "type": {
              "type": "NameExpression",
              "name": "Operation"
            }
          }
        ]
      },
      "valid": true
    },
    {
      "name": "fnIf",
      "params": [
        "condition",
        "operation"
      ],
      "docs": {
        "description": "A custom operation that will only execute the function if the condition returns true",
        "tags": [
          {
            "title": "public",
            "description": null,
            "type": null
          },
          {
            "title": "function",
            "description": null,
            "name": null
          },
          {
            "title": "example",
            "description": "fnIf((state) => state?.data?.name, get(\"https://example.com\"));"
          },
          {
            "title": "param",
            "description": "The condition that returns true",
            "type": {
              "type": "NameExpression",
              "name": "Boolean"
            },
            "name": "condition"
          },
          {
            "title": "param",
            "description": "The operation needed to be executed.",
            "type": {
              "type": "NameExpression",
              "name": "Operation"
            },
            "name": "operation"
          },
          {
            "title": "returns",
            "description": null,
            "type": {
              "type": "NameExpression",
              "name": "Operation"
            }
          }
        ]
      },
      "valid": true
    },
    {
      "name": "sourceValue",
      "params": [
        "path"
      ],
      "docs": {
        "description": "Picks out a single value from source data.\nIf a JSONPath returns more than one value for the reference, the first\nitem will be returned.",
        "tags": [
          {
            "title": "public",
            "description": null,
            "type": null
          },
          {
            "title": "function",
            "description": null,
            "name": null
          },
          {
            "title": "example",
            "description": "sourceValue('$.key')"
          },
          {
            "title": "param",
            "description": "JSONPath referencing a point in `state`.",
            "type": {
              "type": "NameExpression",
              "name": "String"
            },
            "name": "path"
          },
          {
            "title": "returns",
            "description": null,
            "type": {
              "type": "NameExpression",
              "name": "Operation"
            }
          }
        ]
      },
      "valid": true
    },
    {
      "name": "dataPath",
      "params": [
        "path"
      ],
      "docs": {
        "description": "Ensures a path points at the data.",
        "tags": [
          {
            "title": "public",
            "description": null,
            "type": null
          },
          {
            "title": "function",
            "description": null,
            "name": null
          },
          {
            "title": "example",
            "description": "dataPath('key')"
          },
          {
            "title": "param",
            "description": "JSONPath referencing a point in `data`.",
            "type": {
              "type": "NameExpression",
              "name": "string"
            },
            "name": "path"
          },
          {
            "title": "returns",
            "description": null,
            "type": {
              "type": "NameExpression",
              "name": "string"
            }
          }
        ]
      },
      "valid": true
    },
    {
      "name": "dataValue",
      "params": [
        "path"
      ],
      "docs": {
        "description": "Picks out a single value from the source data object—usually `state.data`.\nIf a JSONPath returns more than one value for the reference, the first\nitem will be returned.",
        "tags": [
          {
            "title": "public",
            "description": null,
            "type": null
          },
          {
            "title": "function",
            "description": null,
            "name": null
          },
          {
            "title": "example",
            "description": "dataValue('key')"
          },
          {
            "title": "param",
            "description": "JSONPath referencing a point in `data`.",
            "type": {
              "type": "NameExpression",
              "name": "String"
            },
            "name": "path"
          },
          {
            "title": "returns",
            "description": null,
            "type": {
              "type": "NameExpression",
              "name": "Operation"
            }
          }
        ]
      },
      "valid": true
    },
    {
      "name": "lastReferenceValue",
      "params": [
        "path"
      ],
      "docs": {
        "description": "Picks out the last reference value from source data.",
        "tags": [
          {
            "title": "public",
            "description": null,
            "type": null
          },
          {
            "title": "function",
            "description": null,
            "name": null
          },
          {
            "title": "example",
            "description": "lastReferenceValue('key')"
          },
          {
            "title": "param",
            "description": "JSONPath referencing a point in `references`.",
            "type": {
              "type": "NameExpression",
              "name": "String"
            },
            "name": "path"
          },
          {
            "title": "returns",
            "description": null,
            "type": {
              "type": "NameExpression",
              "name": "Operation"
            }
          }
        ]
      },
      "valid": true
    },
    {
      "name": "each",
      "params": [
        "dataSource",
        "operation"
      ],
      "docs": {
        "description": "Iterates over an array of items and invokes an operation upon each one, where the state\nobject is _scoped_ so that state.data is the item under iteration.\nThe rest of the state object is untouched and can be referenced as usual.\nYou can pass an array directly, or use lazy state or a JSONPath string to\nreference a slice of state.",
        "tags": [
          {
            "title": "public",
            "description": null,
            "type": null
          },
          {
            "title": "function",
            "description": null,
            "name": null
          },
          {
            "title": "example",
            "description": "each(\n  $.data,\n  // Inside the callback operation, `$.data` is scoped to the item under iteration\n  insert(\"patient\", {\n    patient_name: $.data.properties.case_name,\n    patient_id: $.data.case_id,\n  })\n);",
            "caption": "Using lazy state ($) to iterate over items in state.data and pass each into an \"insert\" operation"
          },
          {
            "title": "example",
            "description": "each(\n  $.data,\n  insert(\"patient\", (state) => ({\n    patient_id: state.data.case_id,\n    ...state.data\n  }))\n);",
            "caption": "Iterate over items in state.data and pass each one into an \"insert\" operation"
          },
          {
            "title": "example",
            "description": "each(\n  \"$.data[*]\",\n  insert(\"patient\", (state) => ({\n    patient_name: state.data.properties.case_name,\n    patient_id: state.data.case_id,\n  }))\n);",
            "caption": "Using JSON path to iterate over items in state.data and pass each one into an \"insert\" operation"
          },
          {
            "title": "param",
            "description": "JSONPath referencing a point in `state`.",
            "type": {
              "type": "NameExpression",
              "name": "DataSource"
            },
            "name": "dataSource"
          },
          {
            "title": "param",
            "description": "The operation needed to be repeated.",
            "type": {
              "type": "NameExpression",
              "name": "Operation"
            },
            "name": "operation"
          },
          {
            "title": "returns",
            "description": null,
            "type": {
              "type": "NameExpression",
              "name": "Operation"
            }
          }
        ]
      },
      "valid": true
    },
    {
      "name": "combine",
      "params": [
        "operations"
      ],
      "docs": {
        "description": "Combines two operations into one",
        "tags": [
          {
            "title": "public",
            "description": null,
            "type": null
          },
          {
            "title": "function",
            "description": null,
            "name": null
          },
          {
            "title": "example",
            "description": "combine(\n  create('foo'),\n  delete('bar')\n)"
          },
          {
            "title": "param",
            "description": "Operations to be performed.",
            "type": {
              "type": "NameExpression",
              "name": "Operations"
            },
            "name": "operations"
          },
          {
            "title": "returns",
            "description": null,
            "type": {
              "type": "NameExpression",
              "name": "Operation"
            }
          }
        ]
      },
      "valid": true
    },
    {
      "name": "field",
      "params": [
        "key",
        "value"
      ],
      "docs": {
        "description": "Returns a key, value pair in an array.",
        "tags": [
          {
            "title": "public",
            "description": null,
            "type": null
          },
          {
            "title": "function",
            "description": null,
            "name": null
          },
          {
            "title": "example",
            "description": "field('destination_field_name__c', 'value')"
          },
          {
            "title": "param",
            "description": "Name of the field",
            "type": {
              "type": "NameExpression",
              "name": "string"
            },
            "name": "key"
          },
          {
            "title": "param",
            "description": "The value itself or a sourceable operation.",
            "type": {
              "type": "NameExpression",
              "name": "Value"
            },
            "name": "value"
          },
          {
            "title": "returns",
            "description": null,
            "type": {
              "type": "NameExpression",
              "name": "Field"
            }
          }
        ]
      },
      "valid": true
    },
    {
      "name": "fields",
      "params": [
        "fields"
      ],
      "docs": {
        "description": "Zips key value pairs into an object.",
        "tags": [
          {
            "title": "public",
            "description": null,
            "type": null
          },
          {
            "title": "function",
            "description": null,
            "name": null
          },
          {
            "title": "example",
            "description": "fields(list_of_fields)"
          },
          {
            "title": "param",
            "description": "a list of fields",
            "type": {
              "type": "NameExpression",
              "name": "Fields"
            },
            "name": "fields"
          },
          {
            "title": "returns",
            "description": null,
            "type": {
              "type": "NameExpression",
              "name": "Object"
            }
          }
        ]
      },
      "valid": true
    },
    {
      "name": "merge",
      "params": [
        "dataSource",
        "fields"
      ],
      "docs": {
        "description": "Merges fields into each item in an array.",
        "tags": [
          {
            "title": "public",
            "description": null,
            "type": null
          },
          {
            "title": "example",
            "description": "merge(\n  \"$.books[*]\",\n  fields(\n    field( \"publisher\", sourceValue(\"$.publisher\") )\n  )\n)"
          },
          {
            "title": "function",
            "description": null,
            "name": null
          },
          {
            "title": "public",
            "description": null,
            "type": null
          },
          {
            "title": "param",
            "description": null,
            "type": {
              "type": "NameExpression",
              "name": "DataSource"
            },
            "name": "dataSource"
          },
          {
            "title": "param",
            "description": "Group of fields to merge in.",
            "type": {
              "type": "NameExpression",
              "name": "Object"
            },
            "name": "fields"
          },
          {
            "title": "returns",
            "description": null,
            "type": {
              "type": "NameExpression",
              "name": "DataSource"
            }
          }
        ]
      },
      "valid": true
    },
    {
      "name": "group",
      "params": [
        "arrayOfObjects",
        "keyPath",
        "callback"
      ],
      "docs": {
        "description": "Groups an array of objects by a specified key path.",
        "tags": [
          {
            "title": "public",
            "description": null,
            "type": null
          },
          {
            "title": "example",
            "description": "const users = [\n  { name: 'Alice', age: 25, city: 'New York' },\n  { name: 'Bob', age: 30, city: 'San Francisco' },\n  { name: 'Charlie', age: 25, city: 'New York' },\n  { name: 'David', age: 30, city: 'San Francisco' }\n];\ngroup(users, 'city');\n// state is { data: { 'New York': [/Alice, Charlie/], 'San Francisco': [ /Bob, David / ] }"
          },
          {
            "title": "function",
            "description": null,
            "name": null
          },
          {
            "title": "public",
            "description": null,
            "type": null
          },
          {
            "title": "param",
            "description": "The array of objects to be grouped.",
            "type": {
              "type": "TypeApplication",
              "expression": {
                "type": "NameExpression",
                "name": "Array"
              },
              "applications": [
                {
                  "type": "NameExpression",
                  "name": "Object"
                }
              ]
            },
            "name": "arrayOfObjects"
          },
          {
            "title": "param",
            "description": "The key path to group by.",
            "type": {
              "type": "NameExpression",
              "name": "string"
            },
            "name": "keyPath"
          },
          {
            "title": "param",
            "description": "(Optional) Callback function",
            "type": {
              "type": "NameExpression",
              "name": "function"
            },
            "name": "callback"
          },
          {
            "title": "returns",
            "description": null,
            "type": {
              "type": "NameExpression",
              "name": "Operation"
            }
          }
        ]
      },
      "valid": true
    },
    {
      "name": "scrubEmojis",
      "params": [
        "text",
        "replacementChars"
      ],
      "docs": {
        "description": "Replaces emojis in a string.",
        "tags": [
          {
            "title": "public",
            "description": null,
            "type": null
          },
          {
            "title": "function",
            "description": null,
            "name": null
          },
          {
            "title": "example",
            "description": "scrubEmojis('Dove🕊️⭐ 29')"
          },
          {
            "title": "param",
            "description": "String that needs to be cleaned",
            "type": {
              "type": "NameExpression",
              "name": "string"
            },
            "name": "text"
          },
          {
            "title": "param",
            "description": "Characters that replace the emojis",
            "type": {
              "type": "NameExpression",
              "name": "string"
            },
            "name": "replacementChars"
          },
          {
            "title": "returns",
            "description": null,
            "type": {
              "type": "NameExpression",
              "name": "string"
            }
          }
        ]
      },
      "valid": true
    },
    {
      "name": "cursor",
      "params": [
        "value",
        "options"
      ],
      "docs": {
        "description": "Sets a cursor property on state.\nSupports natural language dates like `now`, `today`, `yesterday`, `n hours ago`, `n days ago`, and `start`,\nwhich will be converted relative to the environment (ie, the Lightning or CLI locale). Custom timezones\nare not yet supported.\nYou can provide a formatter to customise the final cursor value, which is useful for normalising\ndifferent inputs. The custom formatter runs after natural language date conversion.\nSee the usage guide at {@link https://docs.openfn.org/documentation/jobs/job-writing-guide#using-cursors}",
        "tags": [
          {
            "title": "public",
            "description": null,
            "type": null
          },
          {
            "title": "function",
            "description": null,
            "name": null
          },
          {
            "title": "example",
            "description": "cursor($.cursor, { defaultValue: 'today' })",
            "caption": "Use a cursor from state if present, or else use the default value"
          },
          {
            "title": "example",
            "description": "cursor(22)",
            "caption": "Use a pagination cursor"
          },
          {
            "title": "param",
            "description": "the cursor value. Usually an ISO date, natural language date, or page number",
            "type": {
              "type": "NameExpression",
              "name": "any"
            },
            "name": "value"
          },
          {
            "title": "param",
            "description": "options to control the cursor.",
            "type": {
              "type": "NameExpression",
              "name": "object"
            },
            "name": "options"
          },
          {
            "title": "param",
            "description": "set the cursor key. Will persist through the whole run.",
            "type": {
              "type": "NameExpression",
              "name": "string"
            },
            "name": "options.key"
          },
          {
            "title": "param",
            "description": "the value to use if value is falsy",
            "type": {
              "type": "NameExpression",
              "name": "any"
            },
            "name": "options.defaultValue"
          },
          {
            "title": "param",
            "description": "custom formatter for the final cursor value",
            "type": {
              "type": "NameExpression",
              "name": "Function"
            },
            "name": "options.format"
          },
          {
            "title": "returns",
            "description": null,
            "type": {
              "type": "NameExpression",
              "name": "Operation"
            }
          }
        ]
      },
      "valid": false
    },
    {
      "name": "assert",
      "params": [
        "expression",
        "errorMessage"
      ],
      "docs": {
        "description": "Asserts the given expression or function resolves to `true`, or else throws an exception. Optionally accepts and error message.",
        "tags": [
          {
            "title": "public",
            "description": null,
            "type": null
          },
          {
            "title": "function",
            "description": null,
            "name": null
          },
          {
            "title": "example",
            "description": "assert('a' === 'b', '\"a\" is not equal to \"b\"')"
          },
          {
            "title": "param",
            "description": "The expression or function to be evaluated.",
            "type": {
              "type": "NameExpression",
              "name": "any"
            },
            "name": "expression"
          },
          {
            "title": "param",
            "description": "The error message thrown in case of a failed state.",
            "type": {
              "type": "NameExpression",
              "name": "string"
            },
            "name": "errorMessage"
          },
          {
            "title": "returns",
            "description": null,
            "type": {
              "type": "NameExpression",
              "name": "operation"
            }
          }
        ]
      },
      "valid": true
    },
    {
      "name": "as",
      "params": [
        "key",
        "operation"
      ],
      "docs": {
        "description": "Run an operation and save the result to a custom key in state instead of overwriting state.data.",
        "tags": [
          {
            "title": "public",
            "description": null,
            "type": null
          },
          {
            "title": "function",
            "description": null,
            "name": null
          },
          {
            "title": "example",
            "description": "as('cceData', collections.get('cce-data-dhis2', { key: `*:*:${$.syncedAt}*` }));",
            "caption": "Fetch cce-data from collections and store them under state.cceData"
          },
          {
            "title": "param",
            "description": "The state key to assign the result of the operation to.",
            "type": {
              "type": "NameExpression",
              "name": "string"
            },
            "name": "key"
          },
          {
            "title": "param",
            "description": " An operation that returns a new state object with a `data` property",
            "type": {
              "type": "NameExpression",
              "name": "function"
            },
            "name": "operation"
          },
          {
            "title": "returns",
            "description": null,
            "type": {
              "type": "NameExpression",
              "name": "Operation"
            }
          }
        ]
      },
      "valid": true
    },
    {
      "name": "map",
      "params": {},
      "docs": {
        "description": "Iterates over a collection of items and returns a new array of mapped values,\nlike Javascript's `Array.map()` function.\n\nEach item in the source array will be passed into the callback function. The returned value\nwill be added to the new array. The callback is passed the original item, the current index\nin the source array (ie, the nth item number), and the state object.\n\nWrites a new array to `state.data` with transformed values.c array.",
        "tags": [
          {
            "title": "public",
            "description": null,
            "type": null
          },
          {
            "title": "function",
            "description": null,
            "name": null
          },
          {
            "title": "example",
            "description": "map($.items', (data, index, state) => {\n  return {\n    id: index + 1,\n    name: data.name,\n    createdAt: state.cursor,\n  };\n});",
            "caption": "Transform an array of items in state"
          },
          {
            "title": "example",
            "description": "map($.items, async (data, index, state) => {\n  const userInfo = await fetchUserInfo(data.userId);\n  return {\n    id: index + 1,\n    name: data.name,\n    extra: userInfo,\n  };\n});",
            "caption": "Map items asynchronously (e.g. fetch extra info)"
          },
          {
            "title": "param",
            "description": "An array of items or a a JSONPath string which points to an array of items.",
            "type": {
              "type": "UnionType",
              "elements": [
                {
                  "type": "NameExpression",
                  "name": "string"
                },
                {
                  "type": "NameExpression",
                  "name": "Array"
                }
              ]
            },
            "name": "path"
          },
          {
            "title": "param",
            "description": "The mapping function, invoked with `(data, index, state)` for each item in the array.",
            "type": {
              "type": "NameExpression",
              "name": "function"
            },
            "name": "callback"
          },
          {
            "title": "returns",
            "description": null,
            "type": {
              "type": "NameExpression",
              "name": "State"
            }
          }
        ]
      },
      "valid": false
    }
  ]
}<|MERGE_RESOLUTION|>--- conflicted
+++ resolved
@@ -19,14 +19,6 @@
             "caption": "List payment intents with options"
           },
           {
-<<<<<<< HEAD
-=======
-            "title": "example",
-            "description": "listPaymentIntents({ paymentIntentId: 'pi_3RxS5EEAUr6ipfDB0aKo3moC' });",
-            "caption": "List a specific payment intent"
-          },
-          {
->>>>>>> f855b7fb
             "title": "function",
             "description": null,
             "name": null
@@ -127,19 +119,11 @@
             "caption": "List customers with options"
           },
           {
-<<<<<<< HEAD
-=======
-            "title": "example",
-            "description": "listCustomers({ customerId: 'cus_SthTl85l20LRJj' });",
-            "caption": "List a specific customer"
-          },
-          {
             "title": "example",
             "description": "listCustomers({ email: 'cs002@example.com' });",
             "caption": "List customers with email option"
           },
           {
->>>>>>> f855b7fb
             "title": "function",
             "description": null,
             "name": null
