{
  "name": "@openfn/language-fhir",
  "version": "5.0.2",
  "description": "A FHIR adaptor for OpenFn",
  "main": "dist/index.cjs",
  "scripts": {
    "build": "pnpm clean && build-adaptor fhir",
    "test": "mocha --experimental-specifier-resolution=node --no-warnings",
    "test:watch": "mocha -w --experimental-specifier-resolution=node --no-warnings",
    "clean": "rimraf dist types docs",
    "pack": "pnpm pack --pack-destination ../../dist",
    "lint": "eslint src"
  },
  "author": "Open Function Group",
  "license": "LGPLv3",
  "files": [
    "dist/",
    "types/",
    "ast.json",
    "configuration-schema.json"
  ],
  "dependencies": {
<<<<<<< HEAD
    "@openfn/language-common": "workspace:*",
=======
    "@openfn/language-common": "workspace:^2.0.1",
>>>>>>> 409e3a20
    "undici": "^5.28.4"
  },
  "devDependencies": {
    "@openfn/simple-ast": "^0.4.1",
    "assertion-error": "2.0.0",
    "chai": "^4.3.6",
    "deep-eql": "4.1.1",
    "esno": "^0.16.3",
    "mocha": "9.2.2",
    "rimraf": "^3.0.2"
  },
  "repository": {
    "type": "git",
    "url": "https://github.com/openfn/adaptors.git"
  },
  "type": "module",
  "types": "types/index.d.ts",
  "exports": {
    ".": {
      "import": "./dist/index.js",
      "types": "./types/index.d.ts",
      "require": "./dist/index.cjs"
    },
    "./package.json": "./package.json"
  }
}<|MERGE_RESOLUTION|>--- conflicted
+++ resolved
@@ -20,11 +20,7 @@
     "configuration-schema.json"
   ],
   "dependencies": {
-<<<<<<< HEAD
-    "@openfn/language-common": "workspace:*",
-=======
     "@openfn/language-common": "workspace:^2.0.1",
->>>>>>> 409e3a20
     "undici": "^5.28.4"
   },
   "devDependencies": {
