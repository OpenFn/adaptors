{
  "name": "@openfn/language-common",
  "version": "1.11.1",
  "description": "Common Expressions for OpenFn",
  "homepage": "https://docs.openfn.org",
  "repository": {
    "type": "git",
    "url": "https://github.com/openfn/adaptors.git"
  },
  "scripts": {
    "build": "pnpm clean && build-adaptor common",
    "test": "mocha --experimental-specifier-resolution=node --no-warnings --recursive",
    "test:watch": "mocha -w --experimental-specifier-resolution=node --no-warnings --recursive",
    "clean": "rimraf dist types docs",
    "pack": "pnpm pack --pack-destination ../../dist",
    "lint": "eslint src"
  },
  "exports": {
    ".": {
      "import": "./dist/index.js",
      "require": "./dist/index.cjs"
    },
    "./package.json": "./package.json",
    "./metadata": {
      "import": "./dist/metadata.js",
      "require": "./dist/metadata.cjs"
    },
    "./util": {
      "import": "./dist/util.js",
      "require": "./dist/util.cjs"
    }
  },
  "author": "Open Function Group",
  "license": "LGPL-3.0-or-later",
  "files": [
    "dist/",
    "types/",
    "ast.json",
    "configuration-schema.json"
  ],
  "type": "module",
  "types": "types/index.d.ts",
  "dependencies": {
    "ajv": "^8.12.0",
    "axios": "1.1.3",
    "csv-parse": "^5.4.0",
    "csvtojson": "^2.0.10",
    "date-fns": "^2.25.0",
    "http-status-codes": "^2.3.0",
    "jsonpath-plus": "^4.0.0",
    "lodash": "^4.17.19",
<<<<<<< HEAD
    "undici": "^5.23.0"
=======
    "undici": "^5.22.1"
>>>>>>> 0d3a7f42
  },
  "devDependencies": {
    "@openfn/buildtools": "workspace:^1.0.2",
    "@openfn/simple-ast": "0.4.1",
    "chai": "4.3.6",
    "deep-eql": "4.1.1",
    "esno": "^0.16.3",
    "mocha": "9.2.2",
    "nock": "13.2.9",
    "rimraf": "^3.0.2"
  },
  "main": "dist/index.cjs"
}<|MERGE_RESOLUTION|>--- conflicted
+++ resolved
@@ -49,11 +49,7 @@
     "http-status-codes": "^2.3.0",
     "jsonpath-plus": "^4.0.0",
     "lodash": "^4.17.19",
-<<<<<<< HEAD
     "undici": "^5.23.0"
-=======
-    "undici": "^5.22.1"
->>>>>>> 0d3a7f42
   },
   "devDependencies": {
     "@openfn/buildtools": "workspace:^1.0.2",
