import fs from 'node:fs';
import path from 'node:path';
import { assert, expect } from 'chai';
import { request, MockAgent, setGlobalDispatcher } from 'undici';
import testData from './fixtures/data.json' assert { type: 'json' };
import {
  arrayToString,
  chunk,
  combine,
  cursor,
  dataPath,
  dataValue,
  each,
  execute,
  field,
  fields,
  index,
  join,
  jsonValue,
  lastReferenceValue,
  merge,
  group,
  parseCsv,
  referencePath,
  scrubEmojis,
  source,
  sourceValue,
  splitKeys,
  toArray,
  validate,
  assert as assertCommon,
  log,
  debug,
} from '../src/Adaptor';
import { startOfToday } from 'date-fns';

const mockAgent = new MockAgent();
setGlobalDispatcher(mockAgent);
const mockPool = mockAgent.get('https://localhost:1');

describe('execute', () => {
  it('executes each operation in sequence', done => {
    let state = {};
    let operations = [
      state => {
        return { counter: 1 };
      },
      state => {
        return { counter: 2 };
      },
      state => {
        return { counter: 3 };
      },
    ];

    execute(...operations)(state)
      .then(finalState => {
        expect(finalState).to.eql({ counter: 3 });
      })
      .then(done)
      .catch(done);
  });

  it('returns a function that returns state', async function () {
    let state = {};

    let finalState = await execute()(state);

    expect(finalState).to.eql(state);
  });
});

describe('jsonValue', function () {
  it('should return the first value at a JSON path if it exists, or undefined', function () {
    const input = { a: { b: { c: 1, e: '' } } };

    const desired1 = 1;
    const desired2 = undefined;
    const desired3 = '';

    assert.equal(jsonValue(input, 'a.b.c'), desired1);
    assert.equal(jsonValue(input, 'a.d.c'), desired2);
    assert.equal(jsonValue(input, 'a.b.e'), desired3);
  });
});

describe('sourceValue', () => {
  it('references a given path', () => {
    let value = sourceValue('$.store.bicycle.color')(testData);
    expect(value).to.eql('red');
  });
});

describe('source', () => {
  it('references a given path', () => {
    let value = source('$.store.bicycle.color')(testData);
    expect(value).to.eql(['red']);
  });
});

<<<<<<< HEAD
describe('map', () => {
  it('can map a single item from an array', async () => {
    let state = { data: testData, references: [] };
    let results = await map('$.data.store.book[*]', function (data) {
      return { label: data.title };
    })(state);

    expect(results.data).to.eql([
      { label: 'Sayings of the Century' },
      { label: 'Sword of Honour' },
      { label: 'Moby Dick' },
      { label: 'The Lord of the Rings' },
    ]);
  });
  it('can map items from an array and add values', async () => {
    let state = { data: testData, references: [] };
    let results = await map(state.data.store.book, function (data, index) {
      return {
        id: index + 1,
        title: data.title,
        price: data.price,
        expensive: data.price > 10,
      };
    })(state);

    expect(results.data).to.eql([
      {
        id: 1,
        title: 'Sayings of the Century',
        price: 8.95,
        expensive: false,
      },
      { id: 2, title: 'Sword of Honour', price: 12.99, expensive: true },
      { id: 3, title: 'Moby Dick', price: 8.99, expensive: false },
      {
        id: 4,
        title: 'The Lord of the Rings',
        price: 22.99,
        expensive: true,
      },
    ]);
  });
  it('can use state to map items', async () => {
    let state = { data: testData, references: [] };
    state.baseId = 'book-';
    let results = await map(
      '$.data.store.book[*]',
      function (data, index, state) {
        return {
          id: state.baseId + index,
        };
      }
    )(state);
    expect(results.data).to.eql([
      { id: 'book-0' },
      { id: 'book-1' },
      { id: 'book-2' },
      { id: 'book-3' },
    ]);
  });
  it('can use async callback to map items with state', async () => {
    let state = { data: testData, references: [] };
    state.baseId = 'book-';
    let results = await map(
      '$.data.store.book[*]',
      async function (data, index, state) {
        await new Promise(resolve => setTimeout(resolve, 10));
        return {
          id: state.baseId + index,
          label: data.title,
        };
      }
    )(state);
    expect(results.data).to.eql([
      { id: 'book-0', label: 'Sayings of the Century' },
      { id: 'book-1', label: 'Sword of Honour' },
      { id: 'book-2', label: 'Moby Dick' },
      { id: 'book-3', label: 'The Lord of the Rings' },
    ]);
  });
  it('ensures the index value is correct', async () => {
    let state = { data: testData, references: [] };
    let results = await map('$.data.store.book[*]', function (data, index) {
      return index;
    })(state);

    expect(results.data).to.eql([0, 1, 2, 3]);
  });
});

=======
>>>>>>> c98cc0cd
describe('combine', () => {
  let state = {};
  let operations = [
    state => {
      return { hello: 1 };
    },
    state => {
      return { hello: state.hello + 5 };
    },
  ];

  it('accepts serveral operations, and reduces them with the state', () => {
    let result = combine.apply(null, operations)(state);
    expect(result).to.eql({ hello: 6 });
  });
});

describe('join', () => {
  it('merges in a previously defined field', () => {
    let result = join(
      '$.store.book[*]',
      '$.store.bicycle.color',
      'color'
    )(testData);

    expect(result[0]).to.eql({
      author: 'Nigel Rees',
      category: 'reference',
      color: 'red',
      price: 8.95,
      title: 'Sayings of the Century',
    });
  });
});

describe('field', () => {
  it('returns a pair', () => {
    expect(field('a', 1)).to.eql(['a', 1]);
  });
});

describe('fields', () => {
  it('returns an object', () => {
    expect(fields(['a', 1], ['b', 2])).to.eql({ a: 1, b: 2 });
  });
});

describe('merge', () => {
  it('merges in a set of fields from data, for an array of sources', () => {
    let result = merge(
      '$.store.book[*]',
      fields(
        field('color', sourceValue('$.store.bicycle.color')),
        field('price', sourceValue('$.store.bicycle.price'))
      )
    )(testData);

    expect(result[0].color).to.eql('red');
    expect(result[1].color).to.eql('red');
    expect(result[2].color).to.eql('red');
    expect(result[3].color).to.eql('red');

    expect(result[0].price).to.eql(19.95);
    expect(result[1].price).to.eql(19.95);
    expect(result[2].price).to.eql(19.95);
    expect(result[3].price).to.eql(19.95);
  });
});

describe('Path Helpers', () => {
  describe('dataPath', () => {
    it('prepends source data paths with $.data', () => {
      expect(dataPath('data.hello')).to.eql('$.data.data.hello');
      expect(dataPath('$.data.hello')).to.eql('$.data.data.hello');
      // TODO: should we expect it to handle arrays like this...
      // expect(dataPath("[0].foo")).to.eql("$.data[0].foo")
      // Or like this...
      expect(dataPath('[0].foo')).to.eql('$.data.[0].foo');
    });
  });
  describe('dataValue', () => {
    it('references a given path inside $.data', () => {
      let value = dataValue('store.bicycle.color')({ data: testData });
      expect(value).to.eql('red');
    });
  });
  describe('referencePath', () => {
    it('prepends a paths with $.references', () => {
      expect(referencePath('[0]')).to.eql('$.references[0]');
    });
  });
  describe('lastReferenceValue', () => {
    it('returns the last reference in `state.references`', () => {
      expect(
        lastReferenceValue('foo')({
          references: [{ foo: 'bar' }, { baz: 'foo' }],
        })
      ).to.eql('bar');
    });
  });
});

describe('index', function () {
  it('returns the current index value of an item in `each`', () => {
    let operation = state => {
      return { ...state, references: [...state.references, index()(state)] };
    };

    let results = each(
      '$.data.store.book[*]',
      operation
    )({
      references: [],
      data: testData,
    });

    expect(results.references).to.eql([0, 1, 2, 3]);
  });
});

describe('arrayToString', function () {
  it('returns a comma separated string from an array', function () {
    expect(arrayToString([1, 2, 3], ', ')).to.eql('1, 2, 3');
  });

  it('does not require a separator', function () {
    expect(arrayToString([1, 2, 3])).to.eql('1,2,3');
  });
});

describe('toArray', function () {
  it('leaves arrays untouched', function () {
    expect(toArray([1, 2, 3])).to.eql([1, 2, 3]);
  });

  it('wraps objects in an array', function () {
    expect(toArray({ a: 1 })).to.eql([{ a: 1 }]);
  });

  it('wraps strings in an array', function () {
    expect(toArray('a')).to.eql(['a']);
  });
});

describe('splitKeys', function () {
  it('returns an array of 2 objects, split on keys', function () {
    const initialObject = { a: 1, b: 2, c: 3 };
    const desired = [{ a: 1, c: 3 }, { b: 2 }];
    expect(splitKeys(initialObject, ['b'])).to.eql(desired);
  });

  it('handles empty objects and non-existent keys', function () {
    const initialObject = {};
    const desired = [{}, {}];
    expect(splitKeys(initialObject, ['b'])).to.eql(desired);
  });
});

describe('scrubEmojis', function () {
  it('should remove the dove and the star', function () {
    const withEmojis = 'This is a dove🕊️⭐_29 Jul 2021';
    const withoutEmojis = 'This is a dove���_29 Jul 2021';
    assert.equal(scrubEmojis(withEmojis), withoutEmojis);
  });

  it('should remove the dove', function () {
    const withEmoji = 'This is a dove🕊️_29 Jul 2021';
    const withoutEmoji = 'This is a dove��_29 Jul 2021';
    assert.equal(scrubEmojis(withEmoji), withoutEmoji);
  });

  it('should remove the star', function () {
    const withEmoji = 'This is a star⭐_29 Jul 2021';
    const withoutEmoji = 'This is a star�_29 Jul 2021';
    assert.equal(scrubEmojis(withEmoji), withoutEmoji);
  });

  it('should remove the emoji and the variant code', function () {
    const withEmoji = 'This is a star⭐ ️ 2021-07-29';
    const withoutEmoji = 'This is a star� � 2021-07-29';
    assert.equal(scrubEmojis(withEmoji), withoutEmoji);
  });

  it("should return input if input doesn't have emojis", function () {
    const withoutEmojis = 'This is a dove_29 Jul 2021';
    assert.equal(scrubEmojis(withoutEmojis), withoutEmojis);
  });

  it('should return input if input is falsy', function () {
    const noText = undefined;
    assert.equal(scrubEmojis(noText), noText);
  });

  it('should replace the dove with empty string', function () {
    const withEmoji = 'This is a dove🕊️_29 Jul 2021';
    const withoutEmoji = 'This is a dove_29 Jul 2021';
    assert.equal(scrubEmojis(withEmoji, ''), withoutEmoji);
  });
});

describe('chunk', function () {
  it('should chunk an array into an array of arrays with the desired size', function () {
    const original = [1, 2, 3, 4, 5];
    const desired = [[1, 2], [3, 4], [5]];

    assert.deepEqual(chunk(original, 2), desired);
  });
});

describe('parseCsv', function () {
  it('should parse a csv string and invoke the callback with the parsed data', async function () {
    const csv = 'a,b,c\n1,2,3\n4,5,6\n7,8,9';

    const state = { references: [], data: [] };

    // Create a mock function to track the callback invocation
    let callBackInvocations = 0;

    // Mock function that sets a flag when called
    const callback = (state, rows) => {
      callBackInvocations++;
      return { ...state, data: rows };
    };

    await parseCsv(csv, { chunkSize: 2 }, callback)(state);

    // Assertion to check if the callback was called
    expect(callBackInvocations).to.eq(2);
  });

  it('should throw an exception when a CSV is invalid', async function () {
    const csv = 'a,b,c\n1,2,3,8\n4,5,6';

    let error;
    try {
      await parseCsv(csv, {}, (state, row) => {
        return state;
      })({});
    } catch (e) {
      error = e;
    }

    assert.equal(
      error.message,
      'Invalid Record Length: columns length is 3, got 4 on line 2'
    );
  });

  it('should return state with modifications from the callback', async function () {
    const csv = 'a,b,c\n1,2,3\n4,5,6\n7,8,9\n10,11,12\n13,14,15';
    const state = { references: [], data: [], items: [] };

    const resultingState = await parseCsv(
      csv,
      { chunkSize: 2 },
      (state, rows) => {
        const { items } = state;
        return { ...state, data: rows, items: [...items, ...rows] };
      }
    )(state);

    // Notice how the user has decided to discard all but the final chunk
    assert.deepEqual(resultingState, {
      references: [],
      data: [{ a: '13', b: '14', c: '15' }],
      items: [
        { a: '1', b: '2', c: '3' },
        { a: '4', b: '5', c: '6' },
        { a: '7', b: '8', c: '9' },
        { a: '10', b: '11', c: '12' },
        { a: '13', b: '14', c: '15' },
      ],
    });
  });

  it('should await promises returned from the callback', async function () {
    const csv = 'a,b,c\n1,2,3\n4,5,6\n7,8,9\n10,11,12\n13,14,15';
    const state = { data: 0 };

    const resultingState = await parseCsv(
      csv,
      { chunkSize: 2 },
      (state, rows) => {
        return new Promise(resolve => {
          setTimeout(() => {
            resolve({
              ...state,
              data: rows.reduce((sum, row) => sum + Number(row.b), state.data),
            });
          }, 1);
        });
      }
    )(state);

    assert.deepEqual(resultingState, {
      data: 40,
    });
  });

  it('should set state to the result of a non-promise callback', async function () {
    const csv = 'a,b,c\n1,2,3\n4,5,6\n7,8,9\n10,11,12\n13,14,15';
    const state = { data: 0 };

    const resultingState = await parseCsv(
      csv,
      { chunkSize: 1 },
      (state, rows) => {
        return {
          ...state,
          data: rows.reduce((sum, row) => sum + Number(row.b), state.data),
        };
      }
    )(state);

    assert.deepEqual(resultingState, {
      data: 40,
    });
  });

  it('should bubble up errors from the callback to the caller', async function () {
    const csv = 'a,b,c\n1,2,3\n4,5,6\n7,8,9\n10,11,12\n13,14,15';
    const state = { references: [], data: [] };

    let error;
    try {
      await parseCsv(csv, { chunkSize: 2 }, (state, rows) => {
        throw new Error(`bubble up errors from the callback`);
      })(state);
    } catch (e) {
      error = e;
    }

    assert.equal(error.message, 'bubble up errors from the callback');
  });

  it('should throw an error when chunkSize is not a number or < 1', async function () {
    const csv = 'a,b,c\n1,2,3\n4,5,6\n7,8,9';

    let error;
    try {
      await parseCsv(csv, { chunkSize: 0 })({});
    } catch (e) {
      error = e;
    }

    assert.equal(error.message, 'chunkSize must be at least 1');
  });

  it('should put the whole array of rows into `data` and shift previous `data` to references when not given a callback or chunkSize', async function () {
    const csv = 'a,b,c\n1,2,3\n4,5,6\n7,8,9';

    const state = { data: { something: 'came before' }, references: [] };

    const resultingState = await parseCsv(csv, {})(state);

    assert.deepEqual(resultingState, {
      data: [
        { a: '1', b: '2', c: '3' },
        { a: '4', b: '5', c: '6' },
        { a: '7', b: '8', c: '9' },
      ],
      references: [{ something: 'came before' }],
    });
  });

  it('should put each chunk into data, then into references, sequentially when not given a callback but given chunkSize', async function () {
    const csv = 'a,b,c\n1,2,3\n4,5,6\n7,8,9';

    const state = { data: { something: 'came before' }, references: [] };

    const resultingStateWithChunk = await parseCsv(csv, { chunkSize: 2 })(
      state
    );

    assert.deepEqual(resultingStateWithChunk, {
      data: [{ a: '7', b: '8', c: '9' }],
      references: [
        { something: 'came before' },
        [
          { a: '1', b: '2', c: '3' },
          { a: '4', b: '5', c: '6' },
        ],
      ],
    });
  });

  it('should chunk a stream from the filesystem', async () => {
    const state = { data: {}, references: [] };
    const buffer = [];
    let callCount = 0;

    const stream = fs.createReadStream(
      path.resolve('./test/fixtures/data.csv')
    );

    await parseCsv(stream, { chunkSize: 1 }, (state, chunk) => {
      callCount++;
      assert.lengthOf(chunk, 1);
      buffer.push(...chunk);
      return state;
    })(state);

    assert.deepEqual(buffer, [
      { a: '1', b: '2', c: '3' },
      { a: '4', b: '5', c: '6' },
      { a: '7', b: '8', c: '9' },
    ]);
    assert.equal(callCount, 3);
  });

  it('should chunk a stream from unidici request', async () => {
    const state = { data: {}, references: [] };
    const buffer = [];
    let callCount = 0;

    mockPool
      .intercept({
        method: 'GET',
        path: '/csv',
      })
      .reply(200, 'a,b,c\n1,2,3\n4,5,6\n7,8,9');

    const response = await request('https://localhost:1/csv');

    await parseCsv(response.body, { chunkSize: 1 }, (state, chunk) => {
      callCount++;
      assert.lengthOf(chunk, 1);
      buffer.push(...chunk);
      return state;
    })(state);

    assert.deepEqual(buffer, [
      { a: '1', b: '2', c: '3' },
      { a: '4', b: '5', c: '6' },
      { a: '7', b: '8', c: '9' },
    ]);
    assert.equal(callCount, 3);
  });
});

describe('validate', () => {
  const schema = {
    $id: 'https://example.com/person.schema.json',
    $schema: 'http://json-schema.org/draft-07/schema',
    title: 'Person',
    type: 'object',
    properties: {
      firstName: {
        type: 'string',
        description: "The person's first name.",
      },
      lastName: {
        type: 'string',
        description: "The person's last name.",
      },
      age: {
        description:
          'Age in years which must be equal to or greater than zero.',
        type: 'integer',
        minimum: 0,
      },
    },
  };

  it('should report no errors with default schema, data on state', async () => {
    const data = {
      firstName: 'Scott',
      lastName: 'Lang',
      age: 30,
    };

    const state = {
      schema,
      data,
    };

    const result = await validate()(state);

    expect(result.validationErrors).to.eql([]);
  });

  it('should report one error with default schema, data on state', async () => {
    const data = {
      firstName: 'Scott',
      lastName: 'Lang',
      age: 'unknown',
    };

    const state = {
      schema,
      data,
    };

    const result = await validate()(state);

    expect(result.validationErrors).to.have.lengthOf(1);

    const err = result.validationErrors[0];
    expect(err.data).to.eql(data);
    expect(err.errors).to.have.lengthOf(1);
    expect(err.errors[0].message).to.eql('must be integer');
  });

  it('should report one error with json path arguments for schema, data', async () => {
    const data = {
      firstName: 'Scott',
      lastName: 'Lang',
      age: 'unknown',
    };

    const state = {
      s: schema,
      d: data,
    };

    const result = await validate('s', 'd')(state);
    expect(result.validationErrors).to.have.lengthOf(1);
  });

  it('should report one error with object arguments for schema, data', async () => {
    const data = {
      firstName: 'Scott',
      lastName: 'Lang',
      age: 'unknown',
    };

    const state = {};

    const result = await validate(schema, data)(state);
    expect(result.validationErrors).to.have.lengthOf(1);
  });

  it('should report one error with function arguments for schema, data', async () => {
    const data = {
      firstName: 'Scott',
      lastName: 'Lang',
      age: 'unknown',
    };

    const state = {};

    const result = await validate(
      () => schema,
      () => data
    )(state);
    expect(result.validationErrors).to.have.lengthOf(1);
  });

  it('should fetch a schema from a url', async () => {
    mockPool
      .intercept({
        method: 'GET',
        path: '/schema',
      })
      .reply(201, schema, {
        headers: {
          'Content-Type': 'application/json',
        },
      });

    const data = {
      firstName: 'Scott',
      lastName: 'Lang',
      age: 'unknown',
    };

    const state = {
      data,
    };

    const result = await validate('https://localhost:1/schema')(state);
    expect(result.validationErrors).to.have.lengthOf(1);
  });

  it('should compose with each to validate each item in an array', async () => {
    const data = [
      {
        firstName: 'Scott',
        lastName: 'Lang',
        age: 'unknown',
      },
      {
        firstName: 'Hope',
        lastName: ['Van', 'Dyne'],
        age: 30,
      },
    ];

    const state = {
      schema,
      data,
    };

    const doValidation = async s => validate()(s);
    const result = await each('data[*]', doValidation)(state);

    expect(result.validationErrors).to.have.lengthOf(2);
    expect(result.validationErrors[0].data).to.eql(data[0]);
    expect(result.validationErrors[1].data).to.eql(data[1]);
  });

  it('should compose with each to validate each item in an array with custom schema', async () => {
    const data = [
      {
        firstName: 'Scott',
        lastName: 'Lang',
        age: 'unknown',
      },
      {
        firstName: 'Hope',
        lastName: ['Van', 'Dyne'],
        age: 30,
      },
    ];

    const state = {
      'my-schema': schema,
      data,
    };

    const doValidation = async s => validate('my-schema')(s);
    const result = await each('data[*]', doValidation)(state);

    expect(result.validationErrors).to.have.lengthOf(2);
    expect(result.validationErrors[0].data).to.eql(data[0]);
    expect(result.validationErrors[1].data).to.eql(data[1]);
  });

  it('should validate 2019 schema', async () => {
    const schema = {
      $id: 'https://example.com/person.schema.json',
      $schema: 'http://json-schema.org/draft/2019-09/schema',
      title: 'Person',
      type: 'object',
      properties: {
        firstName: {
          type: 'string',
          description: "The person's first name.",
        },
        lastName: {
          type: 'string',
          description: "The person's last name.",
        },
        age: {
          description:
            'Age in years which must be equal to or greater than zero.',
          type: 'integer',
          minimum: 0,
        },
      },
    };
    const data = {
      firstName: 'Scott',
      lastName: 'Lang',
      age: 30,
    };

    const state = {
      schema,
      data,
    };

    const result = await validate()(state);

    expect(result.validationErrors).to.eql([]);
  });

  it('should validate 2020 schema', async () => {
    const schema = {
      $id: 'https://example.com/person.schema.json',
      $schema: 'http://json-schema.org/draft/2020-12/schema',
      title: 'Person',
      type: 'object',
      properties: {
        firstName: {
          type: 'string',
          description: "The person's first name.",
        },
        lastName: {
          type: 'string',
          description: "The person's last name.",
        },
        age: {
          description:
            'Age in years which must be equal to or greater than zero.',
          type: 'integer',
          minimum: 0,
        },
      },
    };

    const data = {
      firstName: 'Scott',
      lastName: 'Lang',
      age: 30,
    };

    const state = {
      schema,
      data,
    };

    const result = await validate()(state);

    expect(result.validationErrors).to.eql([]);
  });
});

describe('cursor', () => {
  it('should set a cursor on state', () => {
    const state = {};
    const result = cursor(1234)(state);
    expect(result.cursor).to.eql(1234);
  });

  it('should set a cursorStart on state', () => {
    const state = {};
    const date = new Date();
    const result = cursor('start')(state);
    const resultDate = new Date(result.cursor);
    expect(resultDate.toDateString()).to.eql(date.toDateString());
  });

  it('should set a cursor on state with a natural language timestamp', () => {
    const state = {};

    const date = startOfToday().toISOString();
    const result = cursor('today')(state);
    expect(result.cursor).to.eql(date);
  });

  it('should not blow up if an arbitrary string is passed', () => {
    const state = {};

    const str = 'rock the cashbah';
    const result = cursor(str)(state);
    expect(result.cursor).to.eql(str);
  });

  it('should clear the cursor', () => {
    const state = {
      cursor: new Date(),
    };
    const result = cursor()(state);
    expect(result.cursor).to.eql(undefined);
  });

  it('should use a default value', () => {
    const state = {};
    const result = cursor(state.cursor, { defaultValue: 33 })(state);
    expect(result.cursor).to.eql(33);
  });

  it('should use a custom key', () => {
    const state = {};
    const result = cursor(44, { key: 'page' })(state);
    expect(result.page).to.eql(44);
  });

  it('should re-use a custom key', () => {
    const state = {};
    const result1 = cursor(44, { key: 'page' })(state);
    expect(result1.page).to.eql(44);

    const result2 = cursor(55)(state);
    expect(result2.page).to.eql(55);
  });

  // testing the log output is hard here, I've only verified it manally
  it('should log the correct message with multiple arguments', () => {
    const state = {};
    let originalLog;
    let consoleOutput = [];
    // Setup: Override console.log
    originalLog = console.log;
    console.log = (...args) => consoleOutput.push(args);

    cursor(1234, { key: 'lastRunDateTime' })(state);
    expect(consoleOutput[0]).to.deep.equal([
      'Setting lastRunDateTime to:',
      1234,
    ]);

    // Teardown: Restore console.log
    console.log = originalLog;
  });
  it('should use an object', () => {
    const state = {};
    const c = { page: 22, next: 23 };
    const result = cursor(c, { key: 'cursor' })(state);
    expect(result.cursor).to.eql(c);
  });

  it('should apply a custom formatter', () => {
    const state = {};
    const result = cursor('abc', {
      format: c => c.toUpperCase(),
    })(state);
    expect(result.cursor).to.eql('ABC');
  });

  it('should format "today"', () => {
    const state = {};
    const date = new Date().toDateString();
    const result = cursor('today', {
      format: c => c.toDateString(),
    })(state);
    expect(result.cursor).to.eql(date);
  });

  it('should format a number to an arbitrary object', () => {
    const state = {};
    const result = cursor(3, {
      format: c => ({ page: c }),
    })(state);
    expect(result.cursor).to.eql({ page: 3 });
  });
});

describe('group', () => {
  it('should group an array of objects by a specified key path', function () {
    const state = {};
    const data = [{ x: 'a' }, { x: 'b' }, { x: 'b' }];

    const result = group(data, 'x')(state);

    expect(result.data).eql({ a: [{ x: 'a' }], b: [{ x: 'b' }, { x: 'b' }] });
  });

  it('should group an array of objects by a specified path', function () {
    const data = [
      { x: 'a', y: { z: 'a' } },
      { x: 'b', y: { z: 'a' } },
    ];
    const state = {};
    const result = group(data, 'y.z')(state);
    expect(result.data).eql({
      a: [
        { x: 'a', y: { z: 'a' } },
        { x: 'b', y: { z: 'a' } },
      ],
    });
  });
  it("should return an empty object if the key isn't present on any items", function () {
    const data = [
      { x: 'a', y: { z: 'a' } },
      { x: 'b', y: { w: 'a' } },
    ];
    const state = {};
    const result = group(data, 'y.q')(state);
    expect(result.data).eql({});
  });

  it('should remove undefined keys', function () {
    const data = [
      { x: 'a', y: { z: 'a' } },
      { x: 'b', y: { z: undefined } },
    ];
    const state = {};
    const result = group(data, 'y.z')(state);
    expect(result.data).eql({ a: [{ x: 'a', y: { z: 'a' } }] });
  });
  it('should expand arrayOfObjects', function () {
    const input = {
      data: [
        { x: 'a', y: { z: 'a' } },
        { x: 'b', y: { z: undefined } },
      ],
    };

    const result = group(state => state.data, 'y.z')(input);

    expect(result.data).eql({ a: [{ x: 'a', y: { z: 'a' } }] });
  });

  it('should expand key path', function () {
    const input = {
      path: 'y.z',
      data: [
        { x: 'a', y: { z: 'a' } },
        { x: 'b', y: { z: undefined } },
      ],
    };

    const result = group(input.data, state => state.path)(input);

    expect(result.data).eql({ a: [{ x: 'a', y: { z: 'a' } }] });
  });
});

describe('assert', () => {
  it('throws an error when a function returns false', () => {
    let error;

    const testFunction = function () {
      return 'a' === 'b';
    };

    const errorMessage = 'a is not equal to b';

    try {
      assertCommon(testFunction, errorMessage)({});
    } catch (e) {
      error = e;
    }

    expect(error.message).to.eql(errorMessage);
  });

  it('throws an error when an expression evaluates to false', () => {
    let error;
    const errorMessage = 'a is not equal to b';

    try {
      assertCommon('a' === 'b', errorMessage)({});
    } catch (e) {
      error = e;
    }

    expect(error.message).to.eql(errorMessage);
  });

  it('does not throw when an expression evaluates to true', () => {
    const state = { name: 'Jane' };
    const result = assertCommon('a' === 'a', 'a is not equal to a')(state);
    expect(result).to.eql(state);
  });

  it('expands references on error message', () => {
    const msg = 'this is an error';
    const state = { msg };
    let error;
    try {
      assertCommon(false, state => state.msg)(state);
    } catch (e) {
      error = e;
    }
    expect(error.message).to.eql(msg);
  });

  it("falls back to the generic message if no 'errorMessage' argument is passed", () => {
    let error;

    try {
      assertCommon('a' === 'b')({});
    } catch (e) {
      error = e;
    }

    expect(error.message).to.eql(`assertion statement failed with false`);
  });
});

describe('log', () => {
  const input = { x: 'a', y: { z: 'b' }, u: null };
  let originalLog;
  let consoleOutput = [];
  beforeEach(() => {
    originalLog = console.log;
    console.log = (...args) => consoleOutput.push(...args);
  });

  it('should log a message', () => {
    const result = log('test')(input);
    expect(result).to.eq(input);
    expect(consoleOutput[0]).to.eq('test');
  });

  it('should log multiple messages', () => {
    log('test', 'test2')(input);
    expect(consoleOutput[0]).to.eq('test');
    expect(consoleOutput[1]).to.eq('test2');
  });
  it('should log multiple messages with state', () => {
    log(
      'test',
      state => state.x,
      state => `test ${state.y.z}`
    )(input);
    expect(consoleOutput[0]).to.eq('test');
    expect(consoleOutput[1]).to.eq('a');
    expect(consoleOutput[2]).to.eq('test b');
  });
  it('should log undefined if key is not found', () => {
    log(state => state.a)({});
    expect(consoleOutput[0]).to.eq(undefined);
  });
  it('should log the value of a state reference', () => {
    log(state => state.x)(input);
    log(state => state.u)(input);
    expect(consoleOutput[0]).to.eq('a');
    expect(consoleOutput[1]).to.eq(null);
  });
  afterEach(() => {
    consoleOutput = [];
    console.log = originalLog;
  });
});

describe('debug', () => {
  const input = { x: 'a', y: { z: 'b' }, u: null };
  let originalDebug;
  let consoleOutput = [];

  beforeEach(() => {
    originalDebug = console.debug;
    console.debug = (...args) => consoleOutput.push(...args);
  });

  it('should debug a message', () => {
    const result = debug('test')(input);
    expect(result).to.eq(input);
    expect(consoleOutput[0]).to.eq('test');
  });

  it('should debug multiple messages', () => {
    debug('test', 'test2')(input);
    expect(consoleOutput[0]).to.eq('test');
    expect(consoleOutput[1]).to.eq('test2');
  });

  it('should debug multiple messages with state', () => {
    debug(
      'test',
      state => state.x,
      state => `test ${state.y.z}`
    )(input);

    expect(consoleOutput[0]).to.eq('test');
    expect(consoleOutput[1]).to.eq('a');
    expect(consoleOutput[2]).to.eq('test b');
  });

  it('should debug undefined if key is not found', () => {
    debug(state => state.a)({});
    expect(consoleOutput[0]).to.eq(undefined);
  });

  it('should debug the value of a state reference', () => {
    debug(state => state.x)(input);
    debug(state => state.u)(input);

    expect(consoleOutput[0]).to.eq('a');
    expect(consoleOutput[1]).to.eq(null);
  });

  afterEach(() => {
    consoleOutput = [];
    console.debug = originalDebug;
  });
});<|MERGE_RESOLUTION|>--- conflicted
+++ resolved
@@ -98,7 +98,6 @@
   });
 });
 
-<<<<<<< HEAD
 describe('map', () => {
   it('can map a single item from an array', async () => {
     let state = { data: testData, references: [] };
@@ -189,8 +188,6 @@
   });
 });
 
-=======
->>>>>>> c98cc0cd
 describe('combine', () => {
   let state = {};
   let operations = [
