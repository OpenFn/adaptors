--- conflicted
+++ resolved
@@ -1,9 +1,5 @@
 import { expect } from 'chai';
-<<<<<<< HEAD
-import testData from './fixtures/data.json' assert { type: 'json' };
-=======
 import testData from './fixtures/data.json' with { type: 'json' };
->>>>>>> f6327c6a
 import { each } from '../src/Adaptor.js';
 import * as beta from '../src/beta.js';
 
