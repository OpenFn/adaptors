--- conflicted
+++ resolved
@@ -196,7 +196,6 @@
 }
 
 /**
-<<<<<<< HEAD
  * Maps over a collection of items to produce a new `state.data` array.
  *
  * This utility is useful when the source data contains multiple items and you want
@@ -246,8 +245,6 @@
 };
 
 /**
-=======
->>>>>>> c98cc0cd
  * Simple switcher allowing other expressions to use either a JSONPath or
  * object literals as a data source.
  * - JSONPath referencing a point in `state`
