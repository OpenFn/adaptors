--- conflicted
+++ resolved
@@ -43,14 +43,9 @@
   return clients.get(baseUrl);
 };
 
-<<<<<<< HEAD
-
-export const enableMockClient = baseUrl => {
-=======
 export const enableMockClient = (baseUrl, options = {}) => {
   const { defaultContentType = 'application/json' } = options;
 
->>>>>>> 904cd090
   const mockAgent = new MockAgent({ connections: 1 });
   mockAgent.disableNetConnect();
   const client = mockAgent.get(baseUrl);
