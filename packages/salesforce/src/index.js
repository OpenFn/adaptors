--- conflicted
+++ resolved
@@ -1,12 +1,5 @@
 import metadata from './meta/metadata';
 import * as Adaptor from './Adaptor';
-<<<<<<< HEAD
-import * as FakeAdaptor from './FakeAdaptor';
-
+export { metadata, FakeAdaptor };
 export default Adaptor;
-export { metadata, FakeAdaptor };
-=======
-export default Adaptor;
-
->>>>>>> d2b819f4
 export * from './Adaptor';