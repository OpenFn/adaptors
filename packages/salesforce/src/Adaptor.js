--- conflicted
+++ resolved
@@ -349,16 +349,7 @@
  * @function
  * @param {boolean} logical - a logical statement that will be evaluated.
  * @param {String} sObject - API name of the sObject.
-<<<<<<< HEAD
- * @paramlookup sObject - $.children[?(!@.meta.system)].name
- * @param {String} externalId - ID.
- * @paramlookup externalId - $.children[?(@.name=="{{args.sObject}}")].children[?(@.meta.externalId)].name
  * @param {Object} attrs - Field attributes for the new object.
- * @param {State} state - Runtime state.
- * @paramlookup attrs - $.children[?(@.name=="{{args.sObject}}")].children[?(!@.meta.externalId)]
-=======
- * @param {Object} attrs - Field attributes for the new object.
->>>>>>> d2b819f4
  * @returns {Operation}
  */
 export function createIf(logical, sObject, attrs) {
@@ -397,8 +388,11 @@
  * })
  * @function
  * @param {String} sObject - API name of the sObject.
+ * @paramlookup sObject - $.children[?(!@.meta.system)].name
  * @param {String} externalId - ID.
+ * @paramlookup externalId - $.children[?(@.name=="{{args.sObject}}")].children[?(@.meta.externalId)].name
  * @param {Object} attrs - Field attributes for the new object.
+ * @paramlookup attrs - $.children[?(@.name=="{{args.sObject}}")].children[?(!@.meta.externalId)]
  * @returns {Operation}
  */
 export function upsert(sObject, externalId, attrs) {
