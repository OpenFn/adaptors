--- conflicted
+++ resolved
@@ -35,15 +35,10 @@
     "JSONPath": "^0.10.0",
     "axios": "^0.21.1",
     "jsforce": "^1.11.0",
-<<<<<<< HEAD
     "jsonpath": "^1.1.1",
-    "lodash-fp": "^0.10.2",
-    "mustache": "^2.2.0"
-=======
+    "mustache": "^2.2.0",
     "lodash": "^4.17.21",
-    "mustache": "^2.2.0",
     "yargs": "^3.30.0"
->>>>>>> d2b819f4
   },
   "devDependencies": {
     "@openfn/buildtools": "workspace:^1.0.2",
