--- conflicted
+++ resolved
@@ -574,12 +574,8 @@
   });
 });
 
-<<<<<<< HEAD
-describe('HTTP wrappers', () => {
-=======
 
 describe('request', () => {
->>>>>>> c8009480
   it('makes a GET request', async () => {
     testServer
       .intercept({
@@ -598,16 +594,9 @@
 
     const state = { configuration };
 
-<<<<<<< HEAD
-    const { data, response } = await request(
-      'GET',
-      '/a/asri/api/v0.5/case'
-    )(state);
-=======
     const { data, response } = await 
       request('GET', '/a/asri/api/v0.5/case', {}, {offset: 1 })
     (state);
->>>>>>> c8009480
 
     expect(data).to.haveOwnProperty('case_id');
     expect(response.statusCode).to.equal(200);
