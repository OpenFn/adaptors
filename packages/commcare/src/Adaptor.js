import { execute as commonExecute } from '@openfn/language-common';
import { expandReferences } from '@openfn/language-common/util';
import { Blob } from 'node:buffer';
import js2xmlparser from 'js2xmlparser';
import xlsx from 'xlsx';

import { request, prepareNextState } from './Utils';

/**
 * Execute a sequence of operations.
 * Wraps `language-common/execute`, and prepends initial state for commcare.
 * @example
 * execute(
 *   create('foo'),
 *   delete('bar')
 * )(state)
 * @private
 * @param {Operations} operations - Operations to be performed.
 * @returns {Operation}
 */
export function execute(...operations) {
  const initialState = {
    references: [],
    data: null,
  };

  return state => {
    return commonExecute(...operations)({ ...initialState, ...state });
  };
}

/**
 * Make a get request to any commcare endpoint
 * @public
 * @example
 * get(
 *    "case"
 *    {
 *      limit: 1,
 *      offset:0,
 *    }
 * )
 * @function
 * @param {string} path - Path to resource
 * @param {Object} params - Optional request params such as limit and offset.
 * @returns {Operation}
 */
export function get(path, params = {}) {
  return async state => {
    const { applicationName } = state.configuration;
    const [resolvedPath, resolvedParams] = expandReferences(
      state,
      path,
      params
    );

    const response = await request(
      state.configuration,
      `/a/${applicationName}/api/v0.5/${resolvedPath}`,
      {
        method: 'GET',
        params: resolvedParams,
      }
    );

    return prepareNextState(state, response);
  };
}

/**
 * Convert form data to xls then submit.
 * @public
 * @example
 * submitXls(
 *    [
 *      {name: 'Mamadou', phone: '000000'},
 *    ],
 *    {
 *      case_type: 'student',
 *      search_field: 'external_id',
 *      create_new_cases: 'on',
 *    }
 * )
 * @function
 * @param {Object} formData - Object including form data.
 * @param {Object} params - Request params including case type and external id.
 * @returns {Operation}
 */
export function submitXls(formData, params) {
  return async state => {
    const { applicationName } = state.configuration;

    const [json] = expandReferences(state, formData);
    const { case_type, search_field, create_new_cases } = params;

    const path = `/a/${applicationName}/importer/excel/bulk_upload_api/`;

    const workbook = xlsx.utils.book_new();
    const worksheet = xlsx.utils.json_to_sheet(json);
    const ws_name = 'SheetJS';
    xlsx.utils.book_append_sheet(workbook, worksheet, ws_name);

    // Generate buffer
    const buffer = xlsx.write(workbook, { type: 'buffer', bookType: 'xls' });
    // xlsx.writeFile(workbook, 'out.xls'); // If needing to write to filesystem

    const data = new FormData();

    data.append('file', new Blob([buffer]), 'output.xls');
    // data.append('file', fs.createReadStream('out.xls'));
    data.append('case_type', case_type);
    data.append('search_field', search_field);
    data.append('create_new_cases', create_new_cases);

    try {
      const response = await request(state.configuration, path, {
        method: 'POST',
        data,
      });

      return prepareNextState(state, response);
    } catch (e) {
      throw e.body ?? e;
    }
  };
}

/**
 * Submit form data
 * @public
 * @example
 *  submit(
 *    fields(
 *      field("@", function(state) {
 *        return {
 *          "xmlns": "http://openrosa.org/formdesigner/form-id-here"
 *        };
 *      }),
 *      field("question1", dataValue("answer1")),
 *      field("question2", "Some answer here.")
 *    )
 *  )
 * @function
 * @param {Object} formData - Object including form data.
 * @returns {Operation}
 */
export function submit(formData) {
  return async state => {
    const [jsonBody] = expandReferences(state, formData);
    const body = js2xmlparser('data', jsonBody);

    const {
      // this should be called project URL.
      // it is what lives after www.commcarehq.org/a/...
      applicationName,
      appId,
    } = state.configuration;

    const path = `/a/${applicationName}/receiver/${appId}/`;

    console.log('Raw JSON body: '.concat(JSON.stringify(jsonBody)));
    console.log('X-form submission: '.concat(body));

    const response = await request(state.configuration, path, {
      method: 'POST',
      data: body,
      contentType: 'text/xml',
      parseAs: 'text',
    });

    return prepareNextState(state, response);
  };
}

/**
 * Make a GET request to CommCare's Reports API
 * and POST the response to somewhere else.
 * @public
 * @example
 * fetchReportData(reportId, params, postUrl)
 * @function
 * @param {String} reportId - API name of the report.
 * @param {Object} params - Query params, incl: limit, offset, and custom report filters.
 * @param {String} postUrl - Url to which the response object will be posted.
 * @returns {Operation}
 */
export function fetchReportData(reportId, params, postUrl) {
  return async state => {
    const path = `/a/${state.configuration.applicationName}/api/v0.5/configurablereportdata/${reportId}/`;

    console.log('with params: '.concat(JSON.stringify(params)));

    const { body: reportData } = await request(state.configuration, path, {
      method: 'GET',
    });

    const result = await request(state.configuration, postUrl, {
      method: 'POST',
      params,
      data: reportData,
<<<<<<< HEAD
=======
      contentType: 'application/json',
>>>>>>> 50bea3e1
    });

    delete result.response;
    console.log('fetchReportData succeeded.');
    console.log('Posted to: '.concat(postUrl));
    return prepareNextState(state, {});
  };
}

export {
  fn,
  alterState,
  arrayToString,
  combine,
  dataPath,
  dataValue,
  each,
  field,
  fields,
  http,
  lastReferenceValue,
  merge,
  sourceValue,
} from '@openfn/language-common';<|MERGE_RESOLUTION|>--- conflicted
+++ resolved
@@ -198,10 +198,7 @@
       method: 'POST',
       params,
       data: reportData,
-<<<<<<< HEAD
-=======
       contentType: 'application/json',
->>>>>>> 50bea3e1
     });
 
     delete result.response;
