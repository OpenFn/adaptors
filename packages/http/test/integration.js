--- conflicted
+++ resolved
@@ -69,11 +69,7 @@
       },
       data: {},
     };
-<<<<<<< HEAD
-    const { response } = await execute(post('/', { name: 'Joe' }))(state);
-=======
     const { data, response } = await execute(post('/', { name: 'Joe' }))(state);
->>>>>>> dca84ff1
 
     expect(data).to.eql('Hello, World!');
     expect(response.method).to.eql('POST');
