import { composeNextState } from '@openfn/language-common';
import {
  request as commonRequest,
  makeBasicAuthHeader,
  expandReferences,
  logResponse,
  encode,
  decode,
  uuid,
} from '@openfn/language-common/util';
import * as cheerio from 'cheerio';
import cheerioTableparser from 'cheerio-tableparser';

function addAuth(configuration, headers) {
  if (headers.Authorization) {
    return;
  }

  const { username, password, access_token } = configuration ?? {};

  if (access_token) {
    Object.assign(headers, { Authorization: `Bearer ${access_token}` });
  } else if (username && password) {
    Object.assign(headers, makeBasicAuthHeader(username, password));
  }
}

function encodeFormBody(data) {
  const form = new FormData();
  for (const [key, value] of Object.entries(data)) {
    form.append(key, value);
  }
  return form;
}

const assertUrl = (pathOrUrl, baseUrl) => {
  if (!baseUrl && pathOrUrl && !/^https?:\/\//.test(pathOrUrl)) {
    const e = new Error('UNEXPECTED_RELATIVE_URL');
    e.code = 'UNEXPECTED_RELATIVE_URL';
    e.description = `You passed a relative URL but didn't set baseUrl`;
    e.url = pathOrUrl;
    e.fix = `Set the baseUrl on state.configuration or use an absolute URL, like https://example.com/api/${pathOrUrl}`;
    throw e;
  }
  if (!baseUrl && !pathOrUrl) {
    const e = new Error('NO_URL');
    e.code = 'NO_URL';
    e.description = `No URL provided`;
    e.fix = `Make sure to pass a URL string into the request. You may need to set a baseURL on state.configuration.`;
    throw e;
  }
};

export const CONTENT_TYPES = {
  xml: 'application/xml',
  json: 'application/json',
  string: 'text/plain',
};

/**
 * Request helper function
 * @function
 * @private
 */
export function request(method, path, params) {
  return state => {
    const [resolvedPath, resolvedParams = {}] = expandReferences(
      state,
      path,
      params
    );

<<<<<<< HEAD
    let { body, contentType = 'json', headers = {} } = resolvedParams;

    const hasContentType = Object.keys(headers).find(
      key => key.toLowerCase() === 'content-type'
    );

    if (contentType === 'form') {
      delete headers[hasContentType];
      headers = { ...headers };
=======
    let { body, headers = { 'Content-Type': 'application/json' } } =
      resolvedParams;
>>>>>>> 8b28b87a

      body = encodeFormBody(body);
    } else if (hasContentType) {
      headers = { ...headers };
    } else {
      headers = {
        ...headers,
        'Content-Type': CONTENT_TYPES[contentType] || 'application/json',
      };
    }

    const baseUrl = state.configuration?.baseUrl;

    assertUrl(resolvedPath, baseUrl);

    if (baseUrl) {
      addAuth(state.configuration, headers);
    }

    const maxRedirections =
      resolvedParams.maxRedirections ??
      (resolvedParams.followAllRedirects === false ? 0 : 5);

    const tls = resolvedParams.tls ?? resolvedParams.agentOptions;

    if (resolvedParams.agentOptions) {
      console.warn(
        'WARNING: The `agentOptions` option has been deprecated. Use `tls` instead'
      );
    }

    const options = {
      ...resolvedParams,
      headers,
      baseUrl,
      body,
      tls,
      maxRedirections,
    };

    return commonRequest(method, resolvedPath, options)
      .then(response => {
        const { body, ...responseWithoutBody } = response;
        logResponse(response);

        return {
          ...composeNextState(state, body),
          response: responseWithoutBody,
        };
      })
      .catch(err => {
        logResponse(err);

        throw err;
      });
  };
}
/**
 * XML parser helper function
 * @function
 * @private
 */
export function xmlParser(body, script) {
  return state => {
    const [resolvedBody] = expandReferences(state, body);
    const $ = cheerio.load(resolvedBody);
    cheerioTableparser($);

    if (script) {
      const result = script($);
      try {
        const r = JSON.parse(result);
        return composeNextState(state, r);
      } catch (e) {
        return composeNextState(state, { body: result });
      }
    } else {
      return composeNextState(state, { body: resolvedBody });
    }
  };
}

export {
  /**
   * Encodes a given string into Base64 format.
   * @function
   * @public
   * @param {string} data - The string to be encoded.
   * @returns {string} - The Base64 encoded string.
   * @example <caption>Encode a string</caption>
   * const encoded = util.encode('Hello World');
   * console.log(encoded); // Output: SGVsbG8gV29ybGQ=
   */
  encode,
  /**
   * Decodes a Base64 encoded string back to its original format.
   * @function
   * @public
   * @param {string} base64Data - The Base64 encoded string.
   * @returns {string} - The decoded string.
   * @example <caption>Decode a Base64 string</caption>
   * const decoded = util.decode('SGVsbG8gV29ybGQ=');
   * console.log(decoded); // Output: Hello World
   */
  decode,
  /**
   * Generates a UUID (Universally Unique Identifier).
   * @function
   * @public
   * @returns {string} - A newly generated UUID.
   * @example <caption>Generate a UUID</caption>
   * const id = util.uuid();
   * console.log(id); // Output:'3f4e254e-8f6f-4f8b-9651-1c1c262cc83f'
   */
  uuid,
};<|MERGE_RESOLUTION|>--- conflicted
+++ resolved
@@ -70,7 +70,6 @@
       params
     );
 
-<<<<<<< HEAD
     let { body, contentType = 'json', headers = {} } = resolvedParams;
 
     const hasContentType = Object.keys(headers).find(
@@ -80,10 +79,6 @@
     if (contentType === 'form') {
       delete headers[hasContentType];
       headers = { ...headers };
-=======
-    let { body, headers = { 'Content-Type': 'application/json' } } =
-      resolvedParams;
->>>>>>> 8b28b87a
 
       body = encodeFormBody(body);
     } else if (hasContentType) {
