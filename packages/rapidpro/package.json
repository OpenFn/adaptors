{
  "name": "@openfn/language-rapidpro",
  "version": "1.1.5",
  "description": "A RapidPro adaptor for OpenFn",
  "main": "dist/index.cjs",
  "scripts": {
    "build": "pnpm clean && build-adaptor rapidpro",
    "test": "mocha --experimental-specifier-resolution=node --no-warnings",
    "test:watch": "mocha -w --experimental-specifier-resolution=node --no-warnings",
    "clean": "rimraf dist types docs",
    "pack": "pnpm pack --pack-destination ../../dist",
    "lint": "eslint src"
  },
  "author": "Open Function Group",
  "license": "LGPLv3",
  "files": [
    "dist/",
    "types/",
    "ast.json",
    "configuration-schema.json"
  ],
  "dependencies": {
    "@openfn/language-common": "workspace:*",
    "undici": "^7.8.0"
  },
  "devDependencies": {
    "chai": "^3.4.0",
    "deep-eql": "^0.1.3",
<<<<<<< HEAD
    "esno": "^0.16.3",
=======
    "nock": "^12.0.3",
>>>>>>> e6f7625a
    "rimraf": "^3.0.2",
    "sinon": "^1.17.2"
  },
  "repository": {
    "type": "git",
    "url": "https://github.com/openfn/adaptors.git"
  },
  "type": "module",
  "exports": {
    ".": {
      "import": "./dist/index.js",
      "types": "./types/index.d.ts",
      "require": "./dist/index.cjs"
    },
    "./package.json": "./package.json"
  },
  "types": "types/index.d.ts"
}<|MERGE_RESOLUTION|>--- conflicted
+++ resolved
@@ -26,11 +26,7 @@
   "devDependencies": {
     "chai": "^3.4.0",
     "deep-eql": "^0.1.3",
-<<<<<<< HEAD
-    "esno": "^0.16.3",
-=======
     "nock": "^12.0.3",
->>>>>>> e6f7625a
     "rimraf": "^3.0.2",
     "sinon": "^1.17.2"
   },
