import {
  execute as commonExecute,
  cursor as commonCursor,
  composeNextState,
} from '@openfn/language-common';
import { expandReferences } from '@openfn/language-common/util';
import {
  convertDate,
  requestHelper,
  convertJSONToCSV,
  prepareNextState,
} from './Utils';


/**
 * State object
 * @typedef {Object} SurveyCTOState
 * @property data - the parsed response body
 * @property response - the response from the HTTP server, including headers, statusCode, body, etc
 * @property references - an array of all previous data objects used in the Job
 **/

/**
 * State object
 * @typedef {Object} SurveyCTOState
 * @property data - the parsed response body
 * @property response - the response from the SurveyCTO server, including headers, statusCode, body, etc
 * @property references - an array of all previous data objects used in the Job
 **/

/**
 * Execute a sequence of operations.
 * Wraps `@openfn/language-common/execute`, and prepends initial state for http.
 * @example
 * execute(
 *   create('foo'),
 *   delete('bar')
 * )(state)
 * @private
 * @param {Operations} operations - Operations to be performed.
 * @returns {Operation}
 */
export function execute(...operations) {
  const initialState = {
    references: [],
    data: null,
  };

  return state => {
    return commonExecute(...operations)({ ...initialState, ...state });
  };
}

/**
 * Options provided to `fetchSubmissions()`
 * @typedef {Object} FetchSubmissionOptions
 * @public
 * @property {string} [date=0] - Fetch only submissions from this timestamp. Acccepts SuvreyCTO date strings, unix and epoch timestamps, and ISO dates. By default, all submissions will be retrieved.
 * @property {string} [format=json] - Format the submission data type as  `csv` or `json`.
 * @property {string} [status] - Review status. Can be either, `approved`, `rejected`, `pending` or combine eg `approved|rejected`.
 */

/**
 * Fetch form submissions.
 *
 * If a date filter is provided, it will be  converted internally to the surveyCTO `MMM dd, yyy h:mm:ss` format (in UTC time).
 * @example <caption>Fetch all form submissions</caption>
 * fetchSubmissions('test');
 * @example <caption> With SurveyCTO date format (UTC)</caption>
 * fetchSubmissions('test', { date: 'Apr 18, 2024 6:26:21 AM' });
 * @example <caption>Using a rolling cursor </caption>
 * cursor((state) => state.cursor, { defaultValue: 'today' });
 * fetchSubmissions('test', { date: (state) => state.cursor, format: 'csv' });
 * cursor('now');
 * @example <caption> Formatting the results to CSV String</caption>
 * fetchSubmissions('test', { format: 'csv' });
 * @example <caption> With reviewStatus filter</caption>
 * fetchSubmissions('test', { status: 'approved|rejected' });
 * @public
 * @function
 * @param {string} formId - Form id
 * @param {FetchSubmissionOptions} options - Form submission date, format, status parameters
 * @returns {Operation}
 * @state {SurveyCTOState}
 */
export function fetchSubmissions(formId, options = {}) {
  return async state => {
    const [resolvedFormId, resolvedOptions] = expandReferences(
      state,
      formId,
      options
    );

    let { date = 0, format = 'json', status } = resolvedOptions;

    if (date) {
      // Ensure the incoming date is in surveyCTO `MMM dd, yyy h:mm:ss a`
      date = convertDate(date);
    }

    const path =
      format === 'csv'
        ? `forms/data/csv/${resolvedFormId}`
        : `forms/data/wide/${format}/${resolvedFormId}`;

    const contentType =
      format === 'csv' ? 'text/plain;charset=UTF-8' : 'application/json';

    console.log(`Fetching '${resolvedFormId}' submissions for: ${date}`);

    const response = await requestHelper(state, path, {
      headers: {
        'content-type': contentType,
      },
      query: {
        date,
        r: status,
      },
    });

    return prepareNextState(state, response);
  };
}

/**
 *  Get an item from SurveyCTO API
 * @public
 * @example <caption>Get a record with id</caption>
 * get('/datasets/enumeratorse_dataset/record', {
 *     recordId: 4
 * })
 * @example <caption>Get a dataset with id</caption>
 * get('/datasets/enumeratorse_dataset')
 * @example <caption>Get a dataset in csv format</caption>
 * get('/datasets/data/csv/enumeratorse_dataset', {
 *     asAttachment: true
 * })
 * @function
 * @param {string} path - Path to resource
 * @param {object} options - Optional request options
 * @property {boolean} options.asAttachment - Set to true to download a dataset as a CSV file attachment. Defaults to false.
 * @property {number} options.recordId - ID of the record to be fetched when getting a single record from a dataset.
 * @returns {Operation}
 * @state {SurveyCTOState}
 */
export function get(path, options = {}) {
  return async state => {
    const [resolvedPath, resolvedOptions] = expandReferences(
      state,
      path,
      options
    );
    const { asAttachment } = resolvedOptions || {};
    delete resolvedOptions?.asAttachment;

    const response = await requestHelper(state, resolvedPath, {
      method: 'GET',
      ...(asAttachment
        ? {
            headers: {
              Accept: 'text/csv',
            },
            query: { asAttachment },
          }
        : {
            query: {
              ...resolvedOptions,
            },
          }),
    });
    return prepareNextState(state, response);
  };
}

/**
 * List datasets from the SurveyCTO API
 * @public
 * @example <caption>List all datasets</caption>
 * listDatasets();
 * @example <caption>List datasets with pagination options</caption>
 * listDatasets({
 *   limit: 2,
 * });
 * @function
 * @param {object} options - Optional request query options. [See the API docs for details](https://developer.surveycto.com/api-v2.html#getdatasets-parameters)
 * @property {number} options.limit - Maximum number of datasets to return. Defaults to 20. Maximum is 1000.
 * @property {string} options.cursor - Optional string to specify the starting point of the next page of results.
 * @returns {Operation}
 * @state {SurveyCTOState}
 */
export function listDatasets(options = {}) {
  return async state => {
    const results = [];
    const [resolvedOptions] = expandReferences(state, options);

    const userLimit = resolvedOptions?.limit
      ? Number(resolvedOptions.limit)
      : undefined;

    let cursor = resolvedOptions?.cursor ? resolvedOptions.cursor : null;

    const baseQuery = { ...resolvedOptions };
    delete baseQuery.limit;
    delete baseQuery.cursor;

    const pageSize = 20; // when no limit is given get 20 at a time
    const maxFetchSize = 1000; // server max is 1000 per request

    const desiredFetchTotal = userLimit ?? Infinity;

    if (Number.isFinite(desiredFetchTotal) && desiredFetchTotal <= 0) {
      return prepareNextState(state, {
        data: [],
        total: 0,
        nextCursor: cursor,
      });
    }

    do {
      const remaining = desiredFetchTotal - results.length;
      const perPage = Number.isFinite(desiredFetchTotal)
        ? Math.min(remaining, maxFetchSize)
        : pageSize;

      const response = await requestHelper(state, '/datasets', {
        method: 'GET',
        query: {
          ...baseQuery,
          limit: perPage,
          ...(cursor ? { cursor } : {}),
        },
      });

      const body = response.body || {};
      const page = body.data ?? [];
      const next = body.nextCursor ?? null;

      results.push(...page);
      cursor = next;
    } while (cursor && results.length < desiredFetchTotal);

    const final = Number.isFinite(desiredFetchTotal)
      ? results.slice(0, desiredFetchTotal)
      : results;

    return composeNextState(state, {
      data: final,
      total: final.length,
      nextCursor: cursor,
    });
  };
}

<<<<<<< HEAD
/**
 *  Get a single dataset from SurveyCTO API
 * @public
 * @example <caption>List a dataset with id</caption>
 * getDataset('new_dataset')
 * @example <caption>List a dataset in csv format</caption>
 * getDataset('new_dataset', {
 *      asAttachment: true
 * })
 * @function
 * @param {string} datasetId - ID of the dataset to fetch
 * @param {object} options - Optional request options
 * @param {boolean} options.asAttachment - Set to true to download the dataset as a CSV file attachment. Defaults to false.
 * @returns {Operation}
 * @state {SurveyCTOState}
 */
export function getDataset(datasetId, options = {}) {
  return async state => {
    const [resolvedDatasetId, resolvedOptions] = expandReferences(
      state,
      datasetId,
      options
    );
    const { asAttachment } = resolvedOptions || {};
    delete resolvedOptions?.asAttachment;

    const response = await requestHelper(
      state,
      asAttachment === true
        ? `datasets/data/csv/${resolvedDatasetId}`
        : `/datasets/${resolvedDatasetId}`,
      {
        method: 'GET',
        ...(asAttachment
          ? {
              headers: {
                Accept: 'text/csv',
              },
              query: { asAttachment },
            }
          : {}),
        ...resolvedOptions,
      }
    );
    return prepareNextState(state, response);
  };
}
=======
>>>>>>> 90e5388e

/**
 *  Upsert a dataset. This will atomically update a dataset if it already exists, or otherwise create it
 * @public
 * @example <caption>Upsert a dataset</caption>
 * upsertDataset('enum_dataset', {
 *   id: 'enum_dataset',
 *   title: 'Enum Dataset',
 *   discriminator: 'ENUMERATORS',
 *   locationContext: {
 *     parentGroupId: 1,
 *     siblingAbove: {
 *       id: 'new_dataset',
 *       itemClass: 'DATASET',
 *     },
 *   },
 *   allowOfflineUpdates: false,
 *   idFormatOptions: {
 *     prefix: 'enum',
 *     suffix: '',
 *     numberOfDigits: '8',
 *     allowCapitalLetters: true,
 *   },
 * });
 * @function
 * @param {string} datasetId - ID of the dataset supplied to the `get` and the `put` endpoints
 * @param {object} data - The dataset object to create or update
 * @returns {Operation}
 * @state {SurveyCTOState}
 */
export function upsertDataset(datasetId, data) {
  return async state => {
    const [resolvedDatasetId, resolvedData] = expandReferences(
      state,
      datasetId,
      data
    );

    let exists = false;

    try {
      const results = await requestHelper(
        state,
        `/datasets/${resolvedDatasetId}`,
        {
          method: 'GET',
        }
      );

      exists = !!results && !!results.statusCode && results.statusCode === 200;
    } catch (error) {
      exists = false;
    }

    const url = exists ? `/datasets/${resolvedDatasetId}` : `/datasets`;
    const method = exists ? 'PUT' : 'POST';

    const response = await requestHelper(state, url, {
      method,
      body: resolvedData,
      headers: {
        'content-type': 'application/json',
      },
    });

    return prepareNextState(state, response);
  };
}

/**
 * Delete a dataset from SurveyCTO API
 * @public
 * @example <caption>Delete a dataset</caption>
 * deleteDataset('enumeratorses_dataset');
 * @function
 * @param {string} datasetId - ID of the dataset to delete
 * @returns {Operation}
 * @state {SurveyCTOState}
 */
export function deleteDataset(datasetId) {
  return async state => {
    const [resolvedDatasetId] = expandReferences(state, datasetId);

    const response = await requestHelper(
      state,
      `/datasets/${resolvedDatasetId}`,
      {
        method: 'DELETE',
        headers: {
          'content-type': 'application/json',
        },
      }
    );

    return prepareNextState(state, response);
  };
}

/**
 * Purge a dataset. This action removes all data records from the dataset while keeping the dataset structure intact
 * @public
 * @example <caption>Purge a dataset</caption>
 * purgeDataset('new_dataset')
 * @function
 * @param {string} datasetId - ID of the dataset to purge.
 * @returns {Operation}
 * @state {SurveyCTOState}
 */
export function purgeDataset(datasetId) {
  return async state => {
    const [resolvedDatasetId] = expandReferences(state, datasetId);

    const response = await requestHelper(
      state,
      `/datasets/${resolvedDatasetId}/purge`,
      {
        method: 'POST',
        headers: {
          'content-type': 'application/json',
        },
      }
    );
    return prepareNextState(state, response);
  };
}

/**
 * List dataset records from the SurveyCTO API
 * @public
 * @example <caption>List all records of a dataset </caption>
 * listRecords('new_dataset');
 * @example <caption>List datasets records with options</caption>
 * listRecords('new_dataset', {
 *   limit: 2,
 * });
 * @function
 * @param {string} datasetId - ID of the dataset to fetch records from
 * @param {object} options - Optional request query options. [See the API docs for details](https://developer.surveycto.com/api-v2.html#getallrecords-parameters)
 * @returns {Operation}
 * @state {SurveyCTOState}
 */
export function listRecords(datasetId, options) {
  return async state => {
    const [resolvedDatasetId, resolvedOptions] = expandReferences(
      state,
      datasetId,
      options
    );

    const response = await requestHelper(
      state,
      `/datasets/${resolvedDatasetId}/records`,
      {
        method: 'GET',
        query: {
          ...resolvedOptions,
        },
      }
    );
    return prepareNextState(state, response);
  };
}

<<<<<<< HEAD
/**
 * Get a single dataset record from the SurveyCTO API
 * @public
 * @example <caption>Get a dataset record </caption>
 * getRecord('enumerators_dataset', 2);
 * @function
 * @param {string} datasetId - ID of the dataset to fetch records from
 * @param {string} recordId - ID of the record to be fetched
 * @returns {Operation}
 * @state {SurveyCTOState}
 */
export function getRecord(datasetId, recordId) {
  return async state => {
    const [resolvedDatasetId, resolvedRecordId] = expandReferences(
      state,
      datasetId,
      recordId
    );

    const response = await requestHelper(
      state,
      `/datasets/${resolvedDatasetId}/record`,
      {
        method: 'GET',
        query: {
          recordId: resolvedRecordId,
        },
      }
    );
    return prepareNextState(state, response);
  };
}
=======
>>>>>>> 90e5388e

/**
 *  Upsert a record. This will atomically update a record if it already exists, or otherwise create it
 * @public
 * @example <caption>Upsert a dataset record</caption>
 * upsertRecord('enumerators_dataset', 2, {
 *   id: '2',
 *   name: 'Trial update',
 *   users: 'All users',
 * });
 * @function
 * @param {string} datasetId - ID of the dataset
 * @param {string} recordId - ID of the record to be updated or created
 * @param {object} data - The record object to create or update
 * @returns {Operation}
 * @state {SurveyCTOState}
 */
export function upsertRecord(datasetId, recordId, data) {
  return async state => {
    const [resolvedDatasetId, resolvedRecordId, resolvedData] =
      expandReferences(state, datasetId, recordId, data);

    const response = await requestHelper(
      state,
      `/datasets/${resolvedDatasetId}/record`,
      {
        method: 'PATCH',
        body: resolvedData,
        query: {
          recordId: resolvedRecordId,
        },
        headers: {
          'content-type': 'application/json',
        },
      }
    );
    return prepareNextState(state, response);
  };
}

/**
 * Delete a record from a dataset in SurveyCTO API
 * @public
 * @example <caption>Delete a dataset record</caption>
 * deleteRecord('enumerators_dataset', 2);
 * @function
 * @param {string} datasetId - ID of the dataset
 * @param {string} recordId - ID of the record to be deleted
 * @returns {Operation}
 * @state {SurveyCTOState}
 */
export function deleteRecord(datasetId, recordId) {
  return async state => {
    const [resolvedDatasetId, resolveRecordId] = expandReferences(
      state,
      datasetId,
      recordId
    );

    const response = await requestHelper(
      state,
      `/datasets/${resolvedDatasetId}/record`,
      {
        method: 'DELETE',
        query: {
          recordId: resolveRecordId,
        },
        headers: {
          'content-type': 'application/json',
        },
      }
    );

    return prepareNextState(state, response);
  };
}

/**
 * Upload CSV dataset records
 * @public
 * @example <caption>Upload records</caption>
 * uploadCsvRecords('enumerators_dataset', [
 *   {
 *     id: '4',
 *     name: 'Trial update',
 *     users: 'All users',
 *   },
 *   {
 *     id: '5',
 *     name: 'Trials',
 *     users: 'All users here',
 *   },
 * ]);
 * @example <caption>Upload records with metadata</caption>
 * uploadCsvRecords(
 *   'enumerators_dataset',
 *   [
 *     {
 *       id: '4',
 *       name: 'Trial update',
 *       users: 'All users',
 *     },
 *     {
 *       id: '5',
 *       name: 'Trials',
 *       users: 'All users here',
 *     },
 *   ],
 *   {
 *     uploadMode: 'MERGE',
 *     joiningField: 'id',
 *   }
 * );
 * @function
 * @param {string} datasetId - ID of the dataset
 * @param {string} rows - An array of JSON objects to be uploaded as records. The data will be converted to CSV format before upload.
 * @param {object} metadata - Optional metadata for configuring how the uploaded data should be processed
 * @property {string} joiningField - Optional field name to use for merging records. Required when uploadMode is `MERGE`.
 * @property {string} uploadMode - Optional upload mode. One of `APPEND` (default), `MERGE` and `CLEAR`.
 * @returns {Operation}
 * @state {SurveyCTOState}
 */
export function uploadCsvRecords(datasetId, rows, metadata = {}) {
  return async state => {
    const [resolvedDatasetId, resolvedRows, resolvedMetadata] =
      expandReferences(state, datasetId, rows, metadata);

    const file = convertJSONToCSV(resolvedRows);

    const data = new FormData();
    data.append('file', new Blob([file], { type: 'text/csv' }), 'data.csv');

    if (Object.keys(resolvedMetadata).length) {
      data.append(
        'metadata',
        new Blob([JSON.stringify(resolvedMetadata)], {
          type: 'application/json',
        }),
        'metadata.json'
      );
    }

    const response = await requestHelper(
      state,
      `/datasets/${resolvedDatasetId}/records/upload`,
      {
        method: 'POST',
        body: data,
      }
    );

    return prepareNextState(state, response);
  };
}

/**
 * Options provided to request()
 * @typedef {Object} RequestOptions
 * @public
 * @property {object} [headers] - An object of headers parameters.
 * @property {object} [body] - Body data to append to the request.
 * @property {object} [query] - An object of query parameters to be encoded into the URL.
 * @property {object} [contentType] - Set the content-type header to the appropriate format. Supported values: `json` and `form`
 * @property {string} [method = GET] - The HTTP method to use.
 */

/**
 * Make a HTTP request to the SurveyCTO API
 * @public
 * @example <caption>Post JSON data to SurveyCTO</caption>
 * request("/anEndpoint", {
 *   method: "POST",
 *    contentType: "json",
 *   body: { foo: "bar", a: 1 },
 * });
 * @example <caption>Upload a CSV blob to a dataset</caption>
 *   request('datasets/library/records/upload', {
 *     method: 'POST',
 *     contentType: 'form',
 *     body: {
 *       file: {
 *         blob: $.data,
 *         type: 'text/csv',
 *         filename: 'library.csv'
 *       }
 *     },
 *   });
 * @function
 * @param {string} path - Path to resource
 * @param {RequestOptions} params - Query, body and method parameters
 * @returns {Operation}
 * @state {SurveyCTOState}
 */
export function request(path, params) {
  return async state => {
    const [resolvedPath, resolvedParams] = expandReferences(
      state,
      path,
      params
    );

    const response = await requestHelper(state, resolvedPath, resolvedParams);
    return prepareNextState(state, response);
  };
}

/**
 * Sets `state.cursor` to a SurveyCTO timestamp string (`MMM dd, yyy h:mm:ss a`).
 * This supports natural language dates like `now`, `today`, `yesterday`, `n hours ago`, `n days ago`, and `start`,
 * which will be converted into timestamp strings.
 * See the usage guide at {@link https://docs.openfn.org/documentation/jobs/job-writing-guide#using-cursors}
 * @public
 * @example <caption>Use a cursor from state if present, or else use the default value</caption>
 * cursor('today')
 * fetchSubmissions('test', { date: $.cursor });
 * @function
 * @param {any} value - the cursor value. Usually an ISO date, natural language date, or page number
 * @param {object} options - options to control the cursor.
 * @param {string} options.key - set the cursor key. Will persist through the whole run.
 * @param {any} options.defaultValue - the value to use if value is falsy
 * @param {Function} options.format - custom formatter for the final cursor value
 * @returns {Operation}
 */
export function cursor(value, options) {
  const opts = {
    format: convertDate,
    ...options,
  };
  return commonCursor(value, opts);
}

/**
 * Converts an array of objects to a CSV buffer.
 * @public
 * @example
 * jsonToCSVBuffer([
 *  {
 *     lastName: 'Rothfuss',
 *     firstName: 'Patrick',
 *     book: 'The Name of the Wind'
 *   },
 *  {
 *     lastName: 'Martin',
 *     firstName: 'George',
 *     book: 'A Game of Thrones'
 *   },
 * ])
 * @param {*} rows An array of JSON objects.
 * @returns {Operation}
 */
export function jsonToCSVBuffer(rows) {
  return state => {
    const [resolvedRows] = expandReferences(state, rows);

    const csvBuffer = convertJSONToCSV(resolvedRows);

    return composeNextState(state, csvBuffer);
  };
}

export {
  fn,
  fnIf,
  chunk,
  merge,
  field,
  fields,
  dateFns,
  dataPath,
  parseCsv,
  dataValue,
  alterState,
  sourceValue,
  lastReferenceValue,
} from '@openfn/language-common';<|MERGE_RESOLUTION|>--- conflicted
+++ resolved
@@ -12,13 +12,6 @@
 } from './Utils';
 
 
-/**
- * State object
- * @typedef {Object} SurveyCTOState
- * @property data - the parsed response body
- * @property response - the response from the HTTP server, including headers, statusCode, body, etc
- * @property references - an array of all previous data objects used in the Job
- **/
 
 /**
  * State object
@@ -251,7 +244,6 @@
   };
 }
 
-<<<<<<< HEAD
 /**
  *  Get a single dataset from SurveyCTO API
  * @public
@@ -299,8 +291,6 @@
     return prepareNextState(state, response);
   };
 }
-=======
->>>>>>> 90e5388e
 
 /**
  *  Upsert a dataset. This will atomically update a dataset if it already exists, or otherwise create it
@@ -464,7 +454,6 @@
   };
 }
 
-<<<<<<< HEAD
 /**
  * Get a single dataset record from the SurveyCTO API
  * @public
@@ -497,8 +486,6 @@
     return prepareNextState(state, response);
   };
 }
-=======
->>>>>>> 90e5388e
 
 /**
  *  Upsert a record. This will atomically update a record if it already exists, or otherwise create it
