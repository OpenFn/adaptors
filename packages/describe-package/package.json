{
  "name": "@openfn/describe-package",
  "version": "0.0.18",
  "description": "Utilities to inspect an npm package.",
  "author": "Open Function Group <admin@openfn.org>",
  "license": "ISC",
  "type": "module",
  "engines": {
    "node": ">=16",
    "pnpm": ">=7"
  },
  "exports": {
    ".": {
      "import": {
        "types": "./dist/index.d.ts",
        "default": "./dist/index.js"
      }
    },
    "./worker": {
      "import": {
        "types": "./dist/worker/index.d.ts",
        "default": "./dist/worker.js"
      }
    }
  },
  "module": "dist/index.js",
  "types": "dist/index.d.ts",
  "scripts": {
    "test": "pnpm ava",
    "test:watch": "pnpm ava -w",
    "clean": "rimraf dist",
    "build:worker": "tsm esbuild-worker.ts",
    "build:node": "tsup --config tsup.config.js src/index.ts",
    "build": "pnpm clean && pnpm build:node && pnpm build:worker",
    "pack": "pnpm pack --pack-destination ../../dist"
  },
  "keywords": [],
  "devDependencies": {
    "@openfn/language-common": "1.7.5",
    "@types/node": "^17.0.45",
    "@types/node-localstorage": "^1.3.0",
<<<<<<< HEAD
    "@types/rimraf": "^3.0.2",
    "ava": "5.1.0",
=======
    "ava": "5.3.1",
>>>>>>> 2a0aaa9d
    "esbuild": "^0.18.14",
    "rimraf": "^3.0.2",
    "threads": "1.7.0",
    "ts-node": "^10.9.1",
    "tslib": "^2.4.0",
    "tsm": "^2.2.1",
    "tsup": "^6.2.3"
  },
  "files": [
    "dist",
    "README.md"
  ],
  "typesVersions": {
    "*": {
      "worker": [
        "dist/worker/index.d.ts"
      ]
    }
  },
  "dependencies": {
    "@typescript/vfs": "^1.3.5",
    "cross-fetch": "^3.1.5",
    "typescript": "^4.7.4",
    "url-join": "^5.0.0"
  }
}<|MERGE_RESOLUTION|>--- conflicted
+++ resolved
@@ -39,12 +39,8 @@
     "@openfn/language-common": "1.7.5",
     "@types/node": "^17.0.45",
     "@types/node-localstorage": "^1.3.0",
-<<<<<<< HEAD
     "@types/rimraf": "^3.0.2",
-    "ava": "5.1.0",
-=======
     "ava": "5.3.1",
->>>>>>> 2a0aaa9d
     "esbuild": "^0.18.14",
     "rimraf": "^3.0.2",
     "threads": "1.7.0",
