{
  "operations": [
    {
      "name": "create",
      "params": [
        "resourceType",
        "data",
        "options"
      ],
      "docs": {
        "description": "Create a record",
        "tags": [
          {
            "title": "public",
            "description": null,
            "type": null
          },
          {
            "title": "function",
            "description": null,
            "name": null
          },
          {
            "title": "param",
            "description": "Type of resource to create. E.g. `trackedEntities`, `programs`, `events`, ...",
            "type": {
              "type": "NameExpression",
              "name": "string"
            },
            "name": "resourceType"
          },
          {
            "title": "magic",
            "description": "resourceType $.children.resourceTypes[*]"
          },
          {
            "title": "param",
            "description": "Object which defines data that will be used to create a given instance of resource. To create a single instance of a resource, `data` must be a javascript object, and to create multiple instances of a resources, `data` must be an array of javascript objects.",
            "type": {
              "type": "NameExpression",
              "name": "Dhis2Data"
            },
            "name": "data"
          },
          {
            "title": "param",
            "description": "An optional object containing query, parseAs,and headers for the request.",
            "type": {
              "type": "OptionalType",
              "expression": {
                "type": "NameExpression",
                "name": "RequestOptions"
              }
            },
            "name": "options"
          },
          {
<<<<<<< HEAD
=======
            "title": "param",
            "description": "Optional callback to handle the response",
            "type": {
              "type": "OptionalType",
              "expression": {
                "type": "NameExpression",
                "name": "function"
              }
            },
            "name": "callback"
          },
          {
            "title": "state",
            "description": "{Dhis2State}"
          },
          {
>>>>>>> 30e837f4
            "title": "returns",
            "description": null,
            "type": {
              "type": "NameExpression",
              "name": "Operation"
            }
          },
          {
            "title": "example",
            "description": "create('programs', {\n  name: 'name 20',\n  shortName: 'n20',\n  programType: 'WITHOUT_REGISTRATION',\n});",
            "caption": "Create a program"
          },
          {
            "title": "example",
            "description": "create('events', {\n  program: 'eBAyeGv0exc',\n  orgUnit: 'DiszpKrYNg8',\n  status: 'COMPLETED',\n});",
            "caption": "Create a single event"
          },
          {
            "title": "example",
            "description": "create('trackedEntities', {\n  orgUnit: 'TSyzvBiovKh',\n  trackedEntityType: 'nEenWmSyUEp',\n  attributes: [\n    {\n      attribute: 'w75KJ2mc4zz',\n      value: 'Gigiwe',\n    },\n  ]\n});",
            "caption": "Create a single tracker entity. See [Create tracker docs](https://docs.dhis2.org/en/develop/using-the-api/dhis-core-version-241/tracker.html#webapi_nti_import)"
          },
          {
            "title": "example",
            "description": "create('dataSets', { name: 'OpenFn Data Set', periodType: 'Monthly' });",
            "caption": "Create a dataSet"
          },
          {
            "title": "example",
            "description": "create('dataSetNotificationTemplates', {\n  dataSetNotificationTrigger: 'DATA_SET_COMPLETION',\n  notificationRecipient: 'ORGANISATION_UNIT_CONTACT',\n  name: 'Notification',\n  messageTemplate: 'Hello',\n  deliveryChannels: ['SMS'],\n  dataSets: [],\n});",
            "caption": "a dataSetNotification"
          },
          {
            "title": "example",
            "description": "create('dataElements', {\n  aggregationType: 'SUM',\n  domainType: 'AGGREGATE',\n  valueType: 'NUMBER',\n  name: 'Paracetamol',\n  shortName: 'Para',\n});",
            "caption": "Create a dataElement"
          },
          {
            "title": "example",
            "description": "create('dataElementGroups', {\n  name: 'Data Element Group 1',\n  dataElements: [],\n});",
            "caption": "Create a dataElementGroup"
          },
          {
            "title": "example",
            "description": "create('dataElementGroupSets', {\n  name: 'Data Element Group Set 4',\n  dataDimension: true,\n  shortName: 'DEGS4',\n  dataElementGroups: [],\n});",
            "caption": "Create a dataElementGroupSet"
          },
          {
            "title": "example",
            "description": "create('dataValueSets', {\n  dataElement: 'f7n9E0hX8qk',\n  period: '201401',\n  orgUnit: 'DiszpKrYNg8',\n  value: '12',\n});",
            "caption": "Create a dataValueSet"
          },
          {
            "title": "example",
            "description": "create('dataValueSets', {\n  dataSet: 'pBOMPrpg1QX',\n  completeDate: '2014-02-03',\n  period: '201401',\n  orgUnit: 'DiszpKrYNg8',\n  dataValues: [\n    {\n      dataElement: 'f7n9E0hX8qk',\n      value: '1',\n    },\n    {\n      dataElement: 'Ix2HsbDMLea',\n      value: '2',\n    },\n    {\n      dataElement: 'eY5ehpbEsB7',\n      value: '3',\n    },\n  ],\n});",
            "caption": "Create a dataValueSet with related dataValues"
          },
          {
            "title": "example",
            "description": "create('enrollments', {\n  trackedEntity: 'bmshzEacgxa',\n  orgUnit: 'TSyzvBiovKh',\n  program: 'gZBxv9Ujxg0',\n  enrollmentDate: '2013-09-17',\n  incidentDate: '2013-09-17',\n});",
            "caption": "Create an enrollment"
          },
          {
            "title": "example",
            "description": "create(\"tracker\", {\n  enrollments: [\n    {\n      trackedEntity: \"bmshzEacgxa\",\n      orgUnit: \"TSyzvBiovKh\",\n      program: \"gZBxv9Ujxg0\",\n      enrollmentDate: \"2013-09-17\",\n      incidentDate: \"2013-09-17\",\n    },\n  ],\n  trackedEntities: [\n    {\n      orgUnit: \"TSyzvBiovKh\",\n      trackedEntityType: \"nEenWmSyUEp\",\n      attributes: [\n        {\n          attribute: \"w75KJ2mc4zz\",\n          value: \"Gigiwe\",\n        },\n      ],\n    },\n  ],\n});",
            "caption": "Create an multiple objects with the Tracker API"
          }
        ]
      },
      "valid": true
    },
    {
      "name": "update",
      "params": [
        "resourceType",
        "path",
        "data",
        "options"
      ],
      "docs": {
        "description": "Update data. A generic helper function to update a resource object of any type.\nUpdating an object requires to send `all required fields` or the `full body`",
        "tags": [
          {
            "title": "public",
            "description": null,
            "type": null
          },
          {
            "title": "function",
            "description": null,
            "name": null
          },
          {
            "title": "param",
            "description": "The type of resource to be updated. E.g. `dataElements`, `organisationUnits`, etc.",
            "type": {
              "type": "NameExpression",
              "name": "string"
            },
            "name": "resourceType"
          },
          {
            "title": "param",
            "description": "The `id` or `path` to the `object` to be updated. E.g. `FTRrcoaog83` or `FTRrcoaog83/{collection-name}/{object-id}`",
            "type": {
              "type": "NameExpression",
              "name": "string"
            },
            "name": "path"
          },
          {
            "title": "param",
            "description": "Data to update. It requires to send `all required fields` or the `full body`. If you want `partial updates`, use `patch` operation.",
            "type": {
              "type": "NameExpression",
              "name": "Object"
            },
            "name": "data"
          },
          {
            "title": "param",
            "description": "An optional object containing query, parseAs,and headers for the request.",
            "type": {
              "type": "OptionalType",
              "expression": {
                "type": "NameExpression",
                "name": "RequestOptions"
              }
            },
            "name": "options"
          },
          {
<<<<<<< HEAD
=======
            "title": "param",
            "description": "Optional callback to handle the response",
            "type": {
              "type": "OptionalType",
              "expression": {
                "type": "NameExpression",
                "name": "function"
              }
            },
            "name": "callback"
          },
          {
            "title": "state",
            "description": "{Dhis2State}"
          },
          {
>>>>>>> 30e837f4
            "title": "returns",
            "description": null,
            "type": {
              "type": "NameExpression",
              "name": "Operation"
            }
          },
          {
            "title": "example",
            "description": "update('programs', 'qAZJCrNJK8H', {\n  name: '14e1aa02c3f0a31618e096f2c6d03bed',\n  shortName: '14e1aa02',\n  programType: 'WITHOUT_REGISTRATION',\n});",
            "caption": "a program"
          },
          {
            "title": "example",
            "description": "update('events', 'PVqUD2hvU4E', {\n  program: 'eBAyeGv0exc',\n  orgUnit: 'Ngelehun CHC',\n  status: 'COMPLETED',\n  storedBy: 'admin',\n  dataValues: [],\n});",
            "caption": "an event"
          },
          {
            "title": "example",
            "description": "update('trackedEntities', '', {\n  createdAt: '2015-08-06T21:12:37.256',\n  orgUnit: 'TSyzvBiovKh',\n  createdAtClient: '2015-08-06T21:12:37.256',\n  trackedEntity: 'IeQfgUtGPq2',\n  trackedEntityType: 'nEenWmSyUEp',\n  inactive: false,\n  deleted: false,\n  featureType: 'NONE',\n  programOwners: [\n    {\n      ownerOrgUnit: 'TSyzvBiovKh',\n      program: 'IpHINAT79UW',\n      trackedEntity: 'IeQfgUtGPq2',\n    },\n  ],\n  attributes: [\n    {\n      lastUpdated: '2016-01-12T00:00:00.000',\n      displayName: 'Last name',\n      created: '2016-01-12T00:00:00.000',\n      valueType: 'TEXT',\n      attribute: 'zDhUuAYrxNC',\n      value: 'Russell',\n    },\n    {\n      lastUpdated: '2016-01-12T00:00:00.000',\n      code: 'MMD_PER_NAM',\n      displayName: 'First name',\n      created: '2016-01-12T00:00:00.000',\n      valueType: 'TEXT',\n      attribute: 'w75KJ2mc4zz',\n      value: 'Catherine',\n    },\n  ],\n});",
            "caption": "Update a tracker entity. See [Update tracker docs](https://docs.dhis2.org/en/develop/using-the-api/dhis-core-version-241/tracker.html#webapi_nti_import)"
          },
          {
            "title": "example",
            "description": "update('dataSets', 'lyLU2wR22tC', { name: 'OpenFN Data Set', periodType: 'Weekly' });",
            "caption": "Update a dataSet"
          },
          {
            "title": "example",
            "description": "update('dataSetNotificationTemplates', 'VbQBwdm1wVP', {\n  dataSetNotificationTrigger: 'DATA_SET_COMPLETION',\n  notificationRecipient: 'ORGANISATION_UNIT_CONTACT',\n  name: 'Notification',\n  messageTemplate: 'Hello Updated',\n  deliveryChannels: ['SMS'],\n  dataSets: [],\n});",
            "caption": "a dataSetNotification"
          },
          {
            "title": "example",
            "description": "update('dataElements', 'FTRrcoaog83', {\n  aggregationType: 'SUM',\n  domainType: 'AGGREGATE',\n  valueType: 'NUMBER',\n  name: 'Paracetamol',\n  shortName: 'Para',\n});",
            "caption": "Update a dataElement"
          },
          {
            "title": "example",
            "description": "update('dataElementGroups', 'QrprHT61XFk', {\n  name: 'Data Element Group 1',\n  dataElements: [],\n});",
            "caption": "Update a dataElementGroup"
          },
          {
            "title": "example",
            "description": "update('dataElementGroupSets', 'VxWloRvAze8', {\n  name: 'Data Element Group Set 4',\n  dataDimension: true,\n  shortName: 'DEGS4',\n  dataElementGroups: [],\n});",
            "caption": "Update a dataElementGroupSet"
          },
          {
            "title": "example",
            "description": "update('dataValueSets', 'AsQj6cDsUq4', {\n  dataElement: 'f7n9E0hX8qk',\n  period: '201401',\n  orgUnit: 'DiszpKrYNg8',\n  value: '12',\n});",
            "caption": "Update a dataValueSet"
          },
          {
            "title": "example",
            "description": "update('dataValueSets', 'Ix2HsbDMLea', {\n  dataSet: 'pBOMPrpg1QX',\n  completeDate: '2014-02-03',\n  period: '201401',\n  orgUnit: 'DiszpKrYNg8',\n  dataValues: [\n    {\n      dataElement: 'f7n9E0hX8qk',\n      value: '1',\n    },\n    {\n      dataElement: 'Ix2HsbDMLea',\n      value: '2',\n    },\n    {\n      dataElement: 'eY5ehpbEsB7',\n      value: '3',\n    },\n  ],\n});",
            "caption": "Update a dataValueSet with related dataValues"
          },
          {
            "title": "example",
            "description": "update('enrollments', 'CmsHzercTBa' {\n  trackedEntity: 'bmshzEacgxa',\n  orgUnit: 'TSyzvBiovKh',\n  program: 'gZBxv9Ujxg0',\n  enrollmentDate: '2013-10-17',\n  incidentDate: '2013-10-17',\n});",
            "caption": "Update an enrollment given the provided ID"
          }
        ]
      },
      "valid": true
    },
    {
<<<<<<< HEAD
=======
      "name": "get",
      "params": [
        "resourceType",
        "options",
        "callback"
      ],
      "docs": {
        "description": "Get data. Generic helper method for getting data of any kind from DHIS2.\n- This can be used to get `DataValueSets`,`events`,`trackers`,`etc.`",
        "tags": [
          {
            "title": "public",
            "description": null,
            "type": null
          },
          {
            "title": "function",
            "description": null,
            "name": null
          },
          {
            "title": "param",
            "description": "The type of resource to get(use its `plural` name). E.g. `dataElements`, `tracker/trackedEntities`,`organisationUnits`, etc.",
            "type": {
              "type": "NameExpression",
              "name": "string"
            },
            "name": "resourceType"
          },
          {
            "title": "param",
            "description": "An optional object containing query, parseAs,and headers for the request",
            "type": {
              "type": "OptionalType",
              "expression": {
                "type": "NameExpression",
                "name": "RequestOptions"
              }
            },
            "name": "options"
          },
          {
            "title": "param",
            "description": "Optional callback to handle the response",
            "type": {
              "type": "OptionalType",
              "expression": {
                "type": "NameExpression",
                "name": "function"
              }
            },
            "name": "callback"
          },
          {
            "title": "state",
            "description": "{Dhis2State}"
          },
          {
            "title": "returns",
            "description": null,
            "type": {
              "type": "NameExpression",
              "name": "Operation"
            }
          },
          {
            "title": "example",
            "description": "get('dataValueSets', {\n query:{\n  dataSet: 'pBOMPrpg1QX',\n  orgUnit: 'DiszpKrYNg8',\n  period: '201401',\n  fields: '*',\n}\n});",
            "caption": "Get all data values for the 'pBOMPrpg1QX' dataset"
          },
          {
            "title": "example",
            "description": "get('programs', { query : { orgUnit: 'TSyzvBiovKh', fields: '*' } });",
            "caption": "Get all programs for an organization unit"
          },
          {
            "title": "example",
            "description": "get('tracker/trackedEntities/F8yKM85NbxW');",
            "caption": "Get a single tracked entity given the provided ID. See [TrackedEntities docs](https://docs.dhis2.org/en/develop/using-the-api/dhis-core-version-241/tracker.html#tracked-entities-get-apitrackertrackedentities)"
          },
          {
            "title": "example",
            "description": "get('tracker/enrollments/abcd');",
            "caption": "Get an enrollment given the provided ID. See [Enrollment docs](https://docs.dhis2.org/en/develop/using-the-api/dhis-core-version-241/tracker.html#enrollments-get-apitrackerenrollments)"
          },
          {
            "title": "example",
            "description": "get('tracker/events');",
            "caption": "Get all events matching given criteria. See [Events docs](https://docs.dhis2.org/en/develop/using-the-api/dhis-core-version-241/tracker.html#events-get-apitrackerevents)"
          },
          {
            "title": "example",
            "description": "get('tracker/relationships', {\n  query: { trackedEntity:['F8yKM85NbxW'] }\n});",
            "caption": "Get the relationship between two tracker entities. The only required parameters are 'trackedEntity', 'enrollment' or 'event'. See [Relationships docs](https://docs.dhis2.org/en/develop/using-the-api/dhis-core-version-241/tracker.html#relationships-get-apitrackerrelationships)"
          },
          {
            "title": "example",
            "description": "get('trackedEntityInstances/qHVDKszQmdx/BqaEWTBG3RB/image', {\n  headers:{\n      Accept: 'image/*'\n  },\n  parseAs: 'text',\n  asBase64: true\n});",
            "caption": "Get an image from a trackedEntityInstance."
          }
        ]
      },
      "valid": true
    },
    {
      "name": "post",
      "params": [
        "resourceType",
        "data",
        "options",
        "callback"
      ],
      "docs": {
        "description": "Post data. Generic helper method for posting data of any kind to DHIS2.\nThis can be used to create `DataValueSets`,`events`,`trackers`,etc.",
        "tags": [
          {
            "title": "public",
            "description": null,
            "type": null
          },
          {
            "title": "function",
            "description": null,
            "name": null
          },
          {
            "title": "param",
            "description": "Type of resource to create. E.g. `trackedEntities`, `programs`, `events`, ...",
            "type": {
              "type": "NameExpression",
              "name": "string"
            },
            "name": "resourceType"
          },
          {
            "title": "magic",
            "description": "resourceType $.children.resourceTypes[*]"
          },
          {
            "title": "param",
            "description": "Object which defines data that will be used to create a given instance of resource. To create a single instance of a resource, `data` must be a javascript object, and to create multiple instances of a resources, `data` must be an array of javascript objects.",
            "type": {
              "type": "NameExpression",
              "name": "Dhis2Data"
            },
            "name": "data"
          },
          {
            "title": "param",
            "description": "An optional object containing query, parseAs,and headers for the request.",
            "type": {
              "type": "OptionalType",
              "expression": {
                "type": "NameExpression",
                "name": "RequestOptions"
              }
            },
            "name": "options"
          },
          {
            "title": "param",
            "description": "Optional callback to handle the response",
            "type": {
              "type": "OptionalType",
              "expression": {
                "type": "NameExpression",
                "name": "function"
              }
            },
            "name": "callback"
          },
          {
            "title": "state",
            "description": "{Dhis2State}"
          },
          {
            "title": "returns",
            "description": null,
            "type": {
              "type": "NameExpression",
              "name": "Operation"
            }
          },
          {
            "title": "example",
            "description": "post(\"tracker\", {\n  events: [\n    {\n      program: \"eBAyeGv0exc\",\n      orgUnit: \"DiszpKrYNg8\",\n      status: \"COMPLETED\",\n    },\n  ],\n});",
            "caption": "Create an event"
          }
        ]
      },
      "valid": true
    },
    {
>>>>>>> 30e837f4
      "name": "upsert",
      "params": [
        "resourceType",
        "query",
        "data",
        "options"
      ],
      "docs": {
        "description": "Upsert a record. A generic helper function used to atomically either insert a row, or on the basis of the row already existing, UPDATE that existing row instead.",
        "tags": [
          {
            "title": "public",
            "description": null,
            "type": null
          },
          {
            "title": "function",
            "description": null,
            "name": null
          },
          {
            "title": "param",
            "description": "The type of a resource to `upsert`. E.g. `trackedEntities`",
            "type": {
              "type": "NameExpression",
              "name": "string"
            },
            "name": "resourceType"
          },
          {
            "title": "param",
            "description": "A query object that allows to uniquely identify the resource to update. If no matches found, then the resource will be created.",
            "type": {
              "type": "NameExpression",
              "name": "Object"
            },
            "name": "query"
          },
          {
            "title": "param",
            "description": "The data to use for update or create depending on the result of the query.",
            "type": {
              "type": "NameExpression",
              "name": "Object"
            },
            "name": "data"
          },
          {
            "title": "param",
            "description": "An optional object containing query, parseAs,and headers for the request",
            "type": {
              "type": "OptionalType",
              "expression": {
                "type": "NameExpression",
                "name": "RequestOptions"
              }
            },
            "name": "options"
          },
          {
            "title": "throws",
            "description": "Throws range error",
            "type": {
              "type": "NameExpression",
              "name": "RangeError"
            }
          },
          {
            "title": "state",
            "description": "{Dhis2State}"
          },
          {
            "title": "returns",
            "description": null,
            "type": {
              "type": "NameExpression",
              "name": "Operation"
            }
          },
          {
            "title": "example",
            "description": "upsert('trackedEntities', {}, {\n orgUnit: 'TSyzvBiovKh',\n trackedEntityType: 'nEenWmSyUEp',\n attributes: [\n   {\n     attribute: 'w75KJ2mc4zz',\n     value: 'Qassim',\n   },\n ],\n});",
            "caption": "Upsert a trackedEntity"
          },
          {
            "title": "example",
            "description": "upsert(\n  'dataElements',\n  { filter: 'id:eq:P3jJH5Tu5VC' },\n  {\n    op: 'add',\n    path: '/domainType',\n    name: 'Acute',\n    shortName: 'AFP follow-up',\n    dimensionItemType: 'DATA_ELEMENT',\n    legendSets: [],\n    aggregationType: 'SUM',\n    valueType: 'NUMBER',\n    domainType: 'AGGREGATE',\n    code: 'DE_359049',\n    name: 'Acute Flaccid Paralysis (AFP) follow-up',\n   }\n );",
            "caption": "Upsert a dataElement"
          }
        ]
      },
      "valid": true
    },
    {
<<<<<<< HEAD
=======
      "name": "patch",
      "params": [
        "resourceType",
        "path",
        "data",
        "options",
        "callback"
      ],
      "docs": {
        "description": "Patch a record. A generic helper function to send partial updates on one or more object properties.\n- You are not required to send the full body of object properties.\n- This is useful for cases where you don't want or need to update all properties on a object.",
        "tags": [
          {
            "title": "public",
            "description": null,
            "type": null
          },
          {
            "title": "function",
            "description": null,
            "name": null
          },
          {
            "title": "param",
            "description": "The type of resource to be updated. E.g. `dataElements`, `organisationUnits`, etc.",
            "type": {
              "type": "NameExpression",
              "name": "string"
            },
            "name": "resourceType"
          },
          {
            "title": "param",
            "description": "The `id` or `path` to the `object` to be updated. E.g. `FTRrcoaog83` or `FTRrcoaog83/{collection-name}/{object-id}`",
            "type": {
              "type": "NameExpression",
              "name": "string"
            },
            "name": "path"
          },
          {
            "title": "param",
            "description": "Data to update. Include only the fields you want to update. E.g. `{name: \"New Name\"}`",
            "type": {
              "type": "NameExpression",
              "name": "Object"
            },
            "name": "data"
          },
          {
            "title": "param",
            "description": "An optional object containing query, parseAs,and headers for the request.",
            "type": {
              "type": "OptionalType",
              "expression": {
                "type": "NameExpression",
                "name": "RequestOptions"
              }
            },
            "name": "options"
          },
          {
            "title": "param",
            "description": "Optional callback to handle the response",
            "type": {
              "type": "OptionalType",
              "expression": {
                "type": "NameExpression",
                "name": "function"
              }
            },
            "name": "callback"
          },
          {
            "title": "state",
            "description": "{Dhis2State}"
          },
          {
            "title": "returns",
            "description": null,
            "type": {
              "type": "NameExpression",
              "name": "Operation"
            }
          },
          {
            "title": "example",
            "description": "patch('dataElements', 'FTRrcoaog83', { name: 'New Name' });",
            "caption": "a dataElement"
          }
        ]
      },
      "valid": true
    },
    {
>>>>>>> 30e837f4
      "name": "destroy",
      "params": [
        "resourceType",
        "path",
        "data",
        "options"
      ],
      "docs": {
        "description": "Delete a record. A generic helper function to delete an object",
        "tags": [
          {
            "title": "public",
            "description": null,
            "type": null
          },
          {
            "title": "function",
            "description": null,
            "name": null
          },
          {
            "title": "param",
            "description": "The type of resource to be deleted. E.g. `trackedEntities`, `organisationUnits`, etc.",
            "type": {
              "type": "NameExpression",
              "name": "string"
            },
            "name": "resourceType"
          },
          {
            "title": "param",
            "description": "Can be an `id` of an `object` or `path` to the `nested object` to `delete`.",
            "type": {
              "type": "NameExpression",
              "name": "string"
            },
            "name": "path"
          },
          {
            "title": "param",
            "description": "Optional. This is useful when you want to remove multiple objects from a collection in one request. You can send `data` as, for example, `{\"identifiableObjects\": [{\"id\": \"IDA\"}, {\"id\": \"IDB\"}, {\"id\": \"IDC\"}]}`. See more {@link https://docs.dhis2.org/2.34/en/dhis2_developer_manual/web-api.html#deleting-objects on DHIS2 API docs}",
            "type": {
              "type": "OptionalType",
              "expression": {
                "type": "NameExpression",
                "name": "Object"
              }
            },
            "name": "data"
          },
          {
            "title": "param",
            "description": "An optional object containing query, parseAs,and headers for the request.",
            "type": {
              "type": "OptionalType",
              "expression": {
                "type": "NameExpression",
                "name": "RequestOptions"
              }
            },
            "name": "options"
          },
          {
<<<<<<< HEAD
=======
            "title": "param",
            "description": "Optional callback to handle the response",
            "type": {
              "type": "OptionalType",
              "expression": {
                "type": "NameExpression",
                "name": "function"
              }
            },
            "name": "callback"
          },
          {
            "title": "state",
            "description": "{Dhis2State}"
          },
          {
>>>>>>> 30e837f4
            "title": "returns",
            "description": null,
            "type": {
              "type": "NameExpression",
              "name": "Operation"
            }
          },
          {
            "title": "example",
            "description": "destroy('trackedEntities', 'LcRd6Nyaq7T');",
            "caption": "a tracked entity instance. See [Delete tracker docs](https://docs.dhis2.org/en/develop/using-the-api/dhis-core-version-241/tracker.html#webapi_nti_import)"
          }
        ]
      },
      "valid": true
    },
    {
      "name": "findAttributeValueById",
      "params": [
        "trackedEntity",
        "attributeUid"
      ],
      "docs": {
        "description": "Gets an attribute value by its uid",
        "tags": [
          {
            "title": "public",
            "description": null,
            "type": null
          },
          {
            "title": "example",
            "description": "findAttributeValueById(state.tei, 'y1w2R6leVmh')"
          },
          {
            "title": "function",
            "description": null,
            "name": null
          },
          {
            "title": "param",
            "description": "A tracked entity instance (TEI) object",
            "type": {
              "type": "NameExpression",
              "name": "Object"
            },
            "name": "trackedEntity"
          },
          {
            "title": "param",
            "description": "The uid to search for in the TEI's attributes",
            "type": {
              "type": "NameExpression",
              "name": "string"
            },
            "name": "attributeUid"
          },
          {
            "title": "returns",
            "description": null,
            "type": {
              "type": "NameExpression",
              "name": "string"
            }
          }
        ]
      },
      "valid": true
    },
    {
      "name": "findAttributeValue",
      "params": [
        "trackedEntity",
        "attributeDisplayName"
      ],
      "docs": {
        "description": "Gets an attribute value by its case-insensitive display name",
        "tags": [
          {
            "title": "public",
            "description": null,
            "type": null
          },
          {
            "title": "example",
            "description": "findAttributeValue(state.data.trackedEntities[0], 'first name')"
          },
          {
            "title": "function",
            "description": null,
            "name": null
          },
          {
            "title": "param",
            "description": "A tracked entity instance (TEI) object",
            "type": {
              "type": "NameExpression",
              "name": "Object"
            },
            "name": "trackedEntity"
          },
          {
            "title": "param",
            "description": "The 'displayName' to search for in the TEI's attributes",
            "type": {
              "type": "NameExpression",
              "name": "string"
            },
            "name": "attributeDisplayName"
          },
          {
            "title": "returns",
            "description": null,
            "type": {
              "type": "NameExpression",
              "name": "string"
            }
          }
        ]
      },
      "valid": true
    },
    {
      "name": "attr",
      "params": [
        "attribute",
        "value"
      ],
      "docs": {
        "description": "Converts an attribute ID and value into a DHIS2 attribute object",
        "tags": [
          {
            "title": "public",
            "description": null,
            "type": null
          },
          {
            "title": "example",
            "description": "attr('w75KJ2mc4zz', 'Elias')"
          },
          {
            "title": "function",
            "description": null,
            "name": null
          },
          {
            "title": "param",
            "description": "A tracked entity instance (TEI) attribute ID.",
            "type": {
              "type": "NameExpression",
              "name": "string"
            },
            "name": "attribute"
          },
          {
            "title": "param",
            "description": "The value for that attribute.",
            "type": {
              "type": "NameExpression",
              "name": "string"
            },
            "name": "value"
          },
          {
            "title": "returns",
            "description": null,
            "type": {
              "type": "NameExpression",
              "name": "object"
            }
          }
        ]
      },
      "valid": true
    },
    {
      "name": "dv",
      "params": [
        "dataElement",
        "value"
      ],
      "docs": {
        "description": "Converts a dataElement and value into a DHIS2 dataValue object",
        "tags": [
          {
            "title": "public",
            "description": null,
            "type": null
          },
          {
            "title": "example",
            "description": "dv('f7n9E0hX8qk', 12)"
          },
          {
            "title": "function",
            "description": null,
            "name": null
          },
          {
            "title": "param",
            "description": "A data element ID.",
            "type": {
              "type": "NameExpression",
              "name": "string"
            },
            "name": "dataElement"
          },
          {
            "title": "param",
            "description": "The value for that data element.",
            "type": {
              "type": "NameExpression",
              "name": "string"
            },
            "name": "value"
          },
          {
            "title": "returns",
            "description": null,
            "type": {
              "type": "NameExpression",
              "name": "object"
            }
          }
        ]
      },
      "valid": true
    }
  ],
  "exports": [],
  "common": [
    {
      "name": "fn",
      "params": [
        "func"
      ],
      "docs": {
        "description": "Creates a custom step (or operation) for more flexible job writing.",
        "tags": [
          {
            "title": "public",
            "description": null,
            "type": null
          },
          {
            "title": "function",
            "description": null,
            "name": null
          },
          {
            "title": "example",
            "description": "fn(state => {\n  // do some things to state\n  return state;\n});"
          },
          {
            "title": "param",
            "description": "is the function",
            "type": {
              "type": "NameExpression",
              "name": "Function"
            },
            "name": "func"
          },
          {
            "title": "returns",
            "description": null,
            "type": {
              "type": "NameExpression",
              "name": "Operation"
            }
          }
        ]
      },
      "valid": true
    },
    {
      "name": "fnIf",
      "params": [
        "condition",
        "operation"
      ],
      "docs": {
        "description": "A custom operation that will only execute the function if the condition returns true",
        "tags": [
          {
            "title": "public",
            "description": null,
            "type": null
          },
          {
            "title": "function",
            "description": null,
            "name": null
          },
          {
            "title": "example",
            "description": "fnIf((state) => state?.data?.name, get(\"https://example.com\"));"
          },
          {
            "title": "param",
            "description": "The condition that returns true",
            "type": {
              "type": "NameExpression",
              "name": "Boolean"
            },
            "name": "condition"
          },
          {
            "title": "param",
            "description": "The operation needed to be executed.",
            "type": {
              "type": "NameExpression",
              "name": "Operation"
            },
            "name": "operation"
          },
          {
            "title": "returns",
            "description": null,
            "type": {
              "type": "NameExpression",
              "name": "Operation"
            }
          }
        ]
      },
      "valid": true
    },
    {
      "name": "sourceValue",
      "params": [
        "path"
      ],
      "docs": {
        "description": "Picks out a single value from source data.\nIf a JSONPath returns more than one value for the reference, the first\nitem will be returned.",
        "tags": [
          {
            "title": "public",
            "description": null,
            "type": null
          },
          {
            "title": "function",
            "description": null,
            "name": null
          },
          {
            "title": "example",
            "description": "sourceValue('$.key')"
          },
          {
            "title": "param",
            "description": "JSONPath referencing a point in `state`.",
            "type": {
              "type": "NameExpression",
              "name": "String"
            },
            "name": "path"
          },
          {
            "title": "returns",
            "description": null,
            "type": {
              "type": "NameExpression",
              "name": "Operation"
            }
          }
        ]
      },
      "valid": true
    },
    {
      "name": "dataPath",
      "params": [
        "path"
      ],
      "docs": {
        "description": "Ensures a path points at the data.",
        "tags": [
          {
            "title": "public",
            "description": null,
            "type": null
          },
          {
            "title": "function",
            "description": null,
            "name": null
          },
          {
            "title": "example",
            "description": "dataPath('key')"
          },
          {
            "title": "param",
            "description": "JSONPath referencing a point in `data`.",
            "type": {
              "type": "NameExpression",
              "name": "string"
            },
            "name": "path"
          },
          {
            "title": "returns",
            "description": null,
            "type": {
              "type": "NameExpression",
              "name": "string"
            }
          }
        ]
      },
      "valid": true
    },
    {
      "name": "dataValue",
      "params": [
        "path"
      ],
      "docs": {
        "description": "Picks out a single value from the source data object—usually `state.data`.\nIf a JSONPath returns more than one value for the reference, the first\nitem will be returned.",
        "tags": [
          {
            "title": "public",
            "description": null,
            "type": null
          },
          {
            "title": "function",
            "description": null,
            "name": null
          },
          {
            "title": "example",
            "description": "dataValue('key')"
          },
          {
            "title": "param",
            "description": "JSONPath referencing a point in `data`.",
            "type": {
              "type": "NameExpression",
              "name": "String"
            },
            "name": "path"
          },
          {
            "title": "returns",
            "description": null,
            "type": {
              "type": "NameExpression",
              "name": "Operation"
            }
          }
        ]
      },
      "valid": true
    },
    {
      "name": "lastReferenceValue",
      "params": [
        "path"
      ],
      "docs": {
        "description": "Picks out the last reference value from source data.",
        "tags": [
          {
            "title": "public",
            "description": null,
            "type": null
          },
          {
            "title": "function",
            "description": null,
            "name": null
          },
          {
            "title": "example",
            "description": "lastReferenceValue('key')"
          },
          {
            "title": "param",
            "description": "JSONPath referencing a point in `references`.",
            "type": {
              "type": "NameExpression",
              "name": "String"
            },
            "name": "path"
          },
          {
            "title": "returns",
            "description": null,
            "type": {
              "type": "NameExpression",
              "name": "Operation"
            }
          }
        ]
      },
      "valid": true
    },
    {
      "name": "each",
      "params": [
        "dataSource",
        "operation"
      ],
      "docs": {
        "description": "Iterates over an array of items and invokes an operation upon each one, where the state\nobject is _scoped_ so that state.data is the item under iteration.\nThe rest of the state object is untouched and can be referenced as usual.\nYou can pass an array directly, or use lazy state or a JSONPath string to\nreference a slice of state.",
        "tags": [
          {
            "title": "public",
            "description": null,
            "type": null
          },
          {
            "title": "function",
            "description": null,
            "name": null
          },
          {
            "title": "example",
            "description": "each(\n  $.data,\n  // Inside the callback operation, `$.data` is scoped to the item under iteration\n  insert(\"patient\", {\n    patient_name: $.data.properties.case_name,\n    patient_id: $.data.case_id,\n  })\n);",
            "caption": "Using lazy state ($) to iterate over items in state.data and pass each into an \"insert\" operation"
          },
          {
            "title": "example",
            "description": "each(\n  $.data,\n  insert(\"patient\", (state) => ({\n    patient_id: state.data.case_id,\n    ...state.data\n  }))\n);",
            "caption": "Iterate over items in state.data and pass each one into an \"insert\" operation"
          },
          {
            "title": "example",
            "description": "each(\n  \"$.data[*]\",\n  insert(\"patient\", (state) => ({\n    patient_name: state.data.properties.case_name,\n    patient_id: state.data.case_id,\n  }))\n);",
            "caption": "Using JSON path to iterate over items in state.data and pass each one into an \"insert\" operation"
          },
          {
            "title": "param",
            "description": "JSONPath referencing a point in `state`.",
            "type": {
              "type": "NameExpression",
              "name": "DataSource"
            },
            "name": "dataSource"
          },
          {
            "title": "param",
            "description": "The operation needed to be repeated.",
            "type": {
              "type": "NameExpression",
              "name": "Operation"
            },
            "name": "operation"
          },
          {
            "title": "returns",
            "description": null,
            "type": {
              "type": "NameExpression",
              "name": "Operation"
            }
          }
        ]
      },
      "valid": true
    },
    {
      "name": "field",
      "params": [
        "key",
        "value"
      ],
      "docs": {
        "description": "Returns a key, value pair in an array.",
        "tags": [
          {
            "title": "public",
            "description": null,
            "type": null
          },
          {
            "title": "function",
            "description": null,
            "name": null
          },
          {
            "title": "example",
            "description": "field('destination_field_name__c', 'value')"
          },
          {
            "title": "param",
            "description": "Name of the field",
            "type": {
              "type": "NameExpression",
              "name": "string"
            },
            "name": "key"
          },
          {
            "title": "param",
            "description": "The value itself or a sourceable operation.",
            "type": {
              "type": "NameExpression",
              "name": "Value"
            },
            "name": "value"
          },
          {
            "title": "returns",
            "description": null,
            "type": {
              "type": "NameExpression",
              "name": "Field"
            }
          }
        ]
      },
      "valid": true
    },
    {
      "name": "fields",
      "params": [
        "fields"
      ],
      "docs": {
        "description": "Zips key value pairs into an object.",
        "tags": [
          {
            "title": "public",
            "description": null,
            "type": null
          },
          {
            "title": "function",
            "description": null,
            "name": null
          },
          {
            "title": "example",
            "description": "fields(list_of_fields)"
          },
          {
            "title": "param",
            "description": "a list of fields",
            "type": {
              "type": "NameExpression",
              "name": "Fields"
            },
            "name": "fields"
          },
          {
            "title": "returns",
            "description": null,
            "type": {
              "type": "NameExpression",
              "name": "Object"
            }
          }
        ]
      },
      "valid": true
    },
    {
      "name": "merge",
      "params": [
        "dataSource",
        "fields"
      ],
      "docs": {
        "description": "Merges fields into each item in an array.",
        "tags": [
          {
            "title": "public",
            "description": null,
            "type": null
          },
          {
            "title": "example",
            "description": "merge(\n  \"$.books[*]\",\n  fields(\n    field( \"publisher\", sourceValue(\"$.publisher\") )\n  )\n)"
          },
          {
            "title": "function",
            "description": null,
            "name": null
          },
          {
            "title": "public",
            "description": null,
            "type": null
          },
          {
            "title": "param",
            "description": null,
            "type": {
              "type": "NameExpression",
              "name": "DataSource"
            },
            "name": "dataSource"
          },
          {
            "title": "param",
            "description": "Group of fields to merge in.",
            "type": {
              "type": "NameExpression",
              "name": "Object"
            },
            "name": "fields"
          },
          {
            "title": "returns",
            "description": null,
            "type": {
              "type": "NameExpression",
              "name": "DataSource"
            }
          }
        ]
      },
      "valid": true
    },
    {
      "name": "group",
      "params": [
        "arrayOfObjects",
        "keyPath",
        "callback"
      ],
      "docs": {
        "description": "Groups an array of objects by a specified key path.",
        "tags": [
          {
            "title": "public",
            "description": null,
            "type": null
          },
          {
            "title": "example",
            "description": "const users = [\n  { name: 'Alice', age: 25, city: 'New York' },\n  { name: 'Bob', age: 30, city: 'San Francisco' },\n  { name: 'Charlie', age: 25, city: 'New York' },\n  { name: 'David', age: 30, city: 'San Francisco' }\n];\ngroup(users, 'city');\n// state is { data: { 'New York': [/Alice, Charlie/], 'San Francisco': [ /Bob, David / ] }"
          },
          {
            "title": "function",
            "description": null,
            "name": null
          },
          {
            "title": "public",
            "description": null,
            "type": null
          },
          {
            "title": "param",
            "description": "The array of objects to be grouped.",
            "type": {
              "type": "TypeApplication",
              "expression": {
                "type": "NameExpression",
                "name": "Array"
              },
              "applications": [
                {
                  "type": "NameExpression",
                  "name": "Object"
                }
              ]
            },
            "name": "arrayOfObjects"
          },
          {
            "title": "param",
            "description": "The key path to group by.",
            "type": {
              "type": "NameExpression",
              "name": "string"
            },
            "name": "keyPath"
          },
          {
            "title": "param",
            "description": "(Optional) Callback function",
            "type": {
              "type": "NameExpression",
              "name": "function"
            },
            "name": "callback"
          },
          {
            "title": "returns",
            "description": null,
            "type": {
              "type": "NameExpression",
              "name": "Operation"
            }
          }
        ]
      },
      "valid": true
    },
    {
      "name": "cursor",
      "params": [
        "value",
        "options"
      ],
      "docs": {
        "description": "Sets a cursor property on state.\nSupports natural language dates like `now`, `today`, `yesterday`, `n hours ago`, `n days ago`, and `start`,\nwhich will be converted relative to the environment (ie, the Lightning or CLI locale). Custom timezones\nare not yet supported.\nYou can provide a formatter to customise the final cursor value, which is useful for normalising\ndifferent inputs. The custom formatter runs after natural language date conversion.\nSee the usage guide at {@link https://docs.openfn.org/documentation/jobs/job-writing-guide#using-cursors}",
        "tags": [
          {
            "title": "public",
            "description": null,
            "type": null
          },
          {
            "title": "function",
            "description": null,
            "name": null
          },
          {
            "title": "example",
            "description": "cursor($.cursor, { defaultValue: 'today' })",
            "caption": "Use a cursor from state if present, or else use the default value"
          },
          {
            "title": "example",
            "description": "cursor(22)",
            "caption": "Use a pagination cursor"
          },
          {
            "title": "param",
            "description": "the cursor value. Usually an ISO date, natural language date, or page number",
            "type": {
              "type": "NameExpression",
              "name": "any"
            },
            "name": "value"
          },
          {
            "title": "param",
            "description": "options to control the cursor.",
            "type": {
              "type": "NameExpression",
              "name": "object"
            },
            "name": "options"
          },
          {
            "title": "param",
            "description": "set the cursor key. Will persist through the whole run.",
            "type": {
              "type": "NameExpression",
              "name": "string"
            },
            "name": "options.key"
          },
          {
            "title": "param",
            "description": "the value to use if value is falsy",
            "type": {
              "type": "NameExpression",
              "name": "any"
            },
            "name": "options.defaultValue"
          },
          {
            "title": "param",
            "description": "custom formatter for the final cursor value",
            "type": {
              "type": "NameExpression",
              "name": "Function"
            },
            "name": "options.format"
          },
          {
            "title": "returns",
            "description": null,
            "type": {
              "type": "NameExpression",
              "name": "Operation"
            }
          }
        ]
      },
      "valid": false
    }
  ]
}<|MERGE_RESOLUTION|>--- conflicted
+++ resolved
@@ -55,8 +55,6 @@
             "name": "options"
           },
           {
-<<<<<<< HEAD
-=======
             "title": "param",
             "description": "Optional callback to handle the response",
             "type": {
@@ -73,7 +71,6 @@
             "description": "{Dhis2State}"
           },
           {
->>>>>>> 30e837f4
             "title": "returns",
             "description": null,
             "type": {
@@ -206,8 +203,6 @@
             "name": "options"
           },
           {
-<<<<<<< HEAD
-=======
             "title": "param",
             "description": "Optional callback to handle the response",
             "type": {
@@ -224,7 +219,6 @@
             "description": "{Dhis2State}"
           },
           {
->>>>>>> 30e837f4
             "title": "returns",
             "description": null,
             "type": {
@@ -292,8 +286,6 @@
       "valid": true
     },
     {
-<<<<<<< HEAD
-=======
       "name": "get",
       "params": [
         "resourceType",
@@ -486,7 +478,6 @@
       "valid": true
     },
     {
->>>>>>> 30e837f4
       "name": "upsert",
       "params": [
         "resourceType",
@@ -581,8 +572,6 @@
       "valid": true
     },
     {
-<<<<<<< HEAD
-=======
       "name": "patch",
       "params": [
         "resourceType",
@@ -677,7 +666,6 @@
       "valid": true
     },
     {
->>>>>>> 30e837f4
       "name": "destroy",
       "params": [
         "resourceType",
@@ -741,8 +729,6 @@
             "name": "options"
           },
           {
-<<<<<<< HEAD
-=======
             "title": "param",
             "description": "Optional callback to handle the response",
             "type": {
@@ -759,7 +745,6 @@
             "description": "{Dhis2State}"
           },
           {
->>>>>>> 30e837f4
             "title": "returns",
             "description": null,
             "type": {
