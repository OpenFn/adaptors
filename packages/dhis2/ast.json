{
  "operations": [
    {
      "name": "create",
      "params": [
        "resourceType",
        "data",
        "options",
        "callback"
      ],
      "docs": {
        "description": "Create a record",
        "tags": [
          {
            "title": "public",
            "description": null,
            "type": null
          },
          {
            "title": "function",
            "description": null,
            "name": null
          },
          {
            "title": "param",
            "description": "Type of resource to create. E.g. `trackedEntities`, `programs`, `events`, ...",
            "type": {
              "type": "NameExpression",
              "name": "string"
            },
            "name": "resourceType"
          },
          {
            "title": "magic",
            "description": "resourceType $.children.resourceTypes[*]"
          },
          {
            "title": "param",
            "description": "Object which defines data that will be used to create a given instance of resource. To create a single instance of a resource, `data` must be a javascript object, and to create multiple instances of a resources, `data` must be an array of javascript objects.",
            "type": {
              "type": "NameExpression",
              "name": "Dhis2Data"
            },
            "name": "data"
          },
          {
            "title": "param",
            "description": "An optional object containing query, parseAs,and headers for the request.",
            "type": {
              "type": "OptionalType",
              "expression": {
                "type": "NameExpression",
                "name": "RequestOptions"
              }
            },
            "name": "options"
          },
          {
            "title": "param",
            "description": "Optional callback to handle the response",
            "type": {
              "type": "OptionalType",
              "expression": {
                "type": "NameExpression",
                "name": "function"
              }
            },
            "name": "callback"
          },
          {
            "title": "state",
            "description": "{Dhis2State}"
          },
          {
            "title": "returns",
            "description": null,
            "type": {
              "type": "NameExpression",
              "name": "Operation"
            }
          },
          {
            "title": "example",
            "description": "create('programs', {\n  name: 'name 20',\n  shortName: 'n20',\n  programType: 'WITHOUT_REGISTRATION',\n});",
            "caption": "Create a program"
          },
          {
            "title": "example",
            "description": "create('events', {\n  program: 'eBAyeGv0exc',\n  orgUnit: 'DiszpKrYNg8',\n  status: 'COMPLETED',\n});",
            "caption": "Create a single event"
          },
          {
            "title": "example",
            "description": "create('trackedEntities', {\n  orgUnit: 'TSyzvBiovKh',\n  trackedEntityType: 'nEenWmSyUEp',\n  attributes: [\n    {\n      attribute: 'w75KJ2mc4zz',\n      value: 'Gigiwe',\n    },\n  ]\n});",
            "caption": "Create a single tracker entity. See [Create tracker docs](https://docs.dhis2.org/en/develop/using-the-api/dhis-core-version-241/tracker.html#webapi_nti_import)"
          },
          {
            "title": "example",
            "description": "create('dataSets', { name: 'OpenFn Data Set', periodType: 'Monthly' });",
            "caption": "Create a dataSet"
          },
          {
            "title": "example",
            "description": "create('dataSetNotificationTemplates', {\n  dataSetNotificationTrigger: 'DATA_SET_COMPLETION',\n  notificationRecipient: 'ORGANISATION_UNIT_CONTACT',\n  name: 'Notification',\n  messageTemplate: 'Hello',\n  deliveryChannels: ['SMS'],\n  dataSets: [],\n});",
            "caption": "a dataSetNotification"
          },
          {
            "title": "example",
            "description": "create('dataElements', {\n  aggregationType: 'SUM',\n  domainType: 'AGGREGATE',\n  valueType: 'NUMBER',\n  name: 'Paracetamol',\n  shortName: 'Para',\n});",
            "caption": "Create a dataElement"
          },
          {
            "title": "example",
            "description": "create('dataElementGroups', {\n  name: 'Data Element Group 1',\n  dataElements: [],\n});",
            "caption": "Create a dataElementGroup"
          },
          {
            "title": "example",
            "description": "create('dataElementGroupSets', {\n  name: 'Data Element Group Set 4',\n  dataDimension: true,\n  shortName: 'DEGS4',\n  dataElementGroups: [],\n});",
            "caption": "Create a dataElementGroupSet"
          },
          {
            "title": "example",
            "description": "create('dataValueSets', {\n  dataElement: 'f7n9E0hX8qk',\n  period: '201401',\n  orgUnit: 'DiszpKrYNg8',\n  value: '12',\n});",
            "caption": "Create a dataValueSet"
          },
          {
            "title": "example",
            "description": "create('dataValueSets', {\n  dataSet: 'pBOMPrpg1QX',\n  completeDate: '2014-02-03',\n  period: '201401',\n  orgUnit: 'DiszpKrYNg8',\n  dataValues: [\n    {\n      dataElement: 'f7n9E0hX8qk',\n      value: '1',\n    },\n    {\n      dataElement: 'Ix2HsbDMLea',\n      value: '2',\n    },\n    {\n      dataElement: 'eY5ehpbEsB7',\n      value: '3',\n    },\n  ],\n});",
            "caption": "Create a dataValueSet with related dataValues"
          },
          {
            "title": "example",
            "description": "create('enrollments', {\n  trackedEntity: 'bmshzEacgxa',\n  orgUnit: 'TSyzvBiovKh',\n  program: 'gZBxv9Ujxg0',\n  enrollmentDate: '2013-09-17',\n  incidentDate: '2013-09-17',\n});",
            "caption": "Create an enrollment"
          },
          {
            "title": "example",
            "description": "create(\"tracker\", {\n  enrollments: [\n    {\n      trackedEntity: \"bmshzEacgxa\",\n      orgUnit: \"TSyzvBiovKh\",\n      program: \"gZBxv9Ujxg0\",\n      enrollmentDate: \"2013-09-17\",\n      incidentDate: \"2013-09-17\",\n    },\n  ],\n  trackedEntities: [\n    {\n      orgUnit: \"TSyzvBiovKh\",\n      trackedEntityType: \"nEenWmSyUEp\",\n      attributes: [\n        {\n          attribute: \"w75KJ2mc4zz\",\n          value: \"Gigiwe\",\n        },\n      ],\n    },\n  ],\n});",
            "caption": "Create an multiple objects with the Tracker API"
          }
        ]
      },
      "valid": true
    },
    {
      "name": "update",
      "params": [
        "resourceType",
        "path",
        "data",
        "options",
        "callback"
      ],
      "docs": {
        "description": "Update data. A generic helper function to update a resource object of any type.\nUpdating an object requires to send `all required fields` or the `full body`",
        "tags": [
          {
            "title": "public",
            "description": null,
            "type": null
          },
          {
            "title": "function",
            "description": null,
            "name": null
          },
          {
            "title": "param",
            "description": "The type of resource to be updated. E.g. `dataElements`, `organisationUnits`, etc.",
            "type": {
              "type": "NameExpression",
              "name": "string"
            },
            "name": "resourceType"
          },
          {
            "title": "param",
            "description": "The `id` or `path` to the `object` to be updated. E.g. `FTRrcoaog83` or `FTRrcoaog83/{collection-name}/{object-id}`",
            "type": {
              "type": "NameExpression",
              "name": "string"
            },
            "name": "path"
          },
          {
            "title": "param",
            "description": "Data to update. It requires to send `all required fields` or the `full body`. If you want `partial updates`, use `patch` operation.",
            "type": {
              "type": "NameExpression",
              "name": "Object"
            },
            "name": "data"
          },
          {
            "title": "param",
            "description": "An optional object containing query, parseAs,and headers for the request.",
            "type": {
              "type": "OptionalType",
              "expression": {
                "type": "NameExpression",
                "name": "RequestOptions"
              }
            },
            "name": "options"
          },
          {
            "title": "param",
            "description": "Optional callback to handle the response",
            "type": {
              "type": "OptionalType",
              "expression": {
                "type": "NameExpression",
                "name": "function"
              }
            },
            "name": "callback"
          },
          {
            "title": "state",
            "description": "{Dhis2State}"
          },
          {
            "title": "returns",
            "description": null,
            "type": {
              "type": "NameExpression",
              "name": "Operation"
            }
          },
          {
            "title": "example",
            "description": "update('programs', 'qAZJCrNJK8H', {\n  name: '14e1aa02c3f0a31618e096f2c6d03bed',\n  shortName: '14e1aa02',\n  programType: 'WITHOUT_REGISTRATION',\n});",
            "caption": "a program"
          },
          {
            "title": "example",
            "description": "update('events', 'PVqUD2hvU4E', {\n  program: 'eBAyeGv0exc',\n  orgUnit: 'Ngelehun CHC',\n  status: 'COMPLETED',\n  storedBy: 'admin',\n  dataValues: [],\n});",
            "caption": "an event"
          },
          {
            "title": "example",
            "description": "update('trackedEntities', '', {\n  createdAt: '2015-08-06T21:12:37.256',\n  orgUnit: 'TSyzvBiovKh',\n  createdAtClient: '2015-08-06T21:12:37.256',\n  trackedEntity: 'IeQfgUtGPq2',\n  trackedEntityType: 'nEenWmSyUEp',\n  inactive: false,\n  deleted: false,\n  featureType: 'NONE',\n  programOwners: [\n    {\n      ownerOrgUnit: 'TSyzvBiovKh',\n      program: 'IpHINAT79UW',\n      trackedEntity: 'IeQfgUtGPq2',\n    },\n  ],\n  attributes: [\n    {\n      lastUpdated: '2016-01-12T00:00:00.000',\n      displayName: 'Last name',\n      created: '2016-01-12T00:00:00.000',\n      valueType: 'TEXT',\n      attribute: 'zDhUuAYrxNC',\n      value: 'Russell',\n    },\n    {\n      lastUpdated: '2016-01-12T00:00:00.000',\n      code: 'MMD_PER_NAM',\n      displayName: 'First name',\n      created: '2016-01-12T00:00:00.000',\n      valueType: 'TEXT',\n      attribute: 'w75KJ2mc4zz',\n      value: 'Catherine',\n    },\n  ],\n});",
            "caption": "Update a tracker entity. See [Update tracker docs](https://docs.dhis2.org/en/develop/using-the-api/dhis-core-version-241/tracker.html#webapi_nti_import)"
          },
          {
            "title": "example",
            "description": "update('dataSets', 'lyLU2wR22tC', { name: 'OpenFN Data Set', periodType: 'Weekly' });",
            "caption": "Update a dataSet"
          },
          {
            "title": "example",
            "description": "update('dataSetNotificationTemplates', 'VbQBwdm1wVP', {\n  dataSetNotificationTrigger: 'DATA_SET_COMPLETION',\n  notificationRecipient: 'ORGANISATION_UNIT_CONTACT',\n  name: 'Notification',\n  messageTemplate: 'Hello Updated',\n  deliveryChannels: ['SMS'],\n  dataSets: [],\n});",
            "caption": "a dataSetNotification"
          },
          {
            "title": "example",
            "description": "update('dataElements', 'FTRrcoaog83', {\n  aggregationType: 'SUM',\n  domainType: 'AGGREGATE',\n  valueType: 'NUMBER',\n  name: 'Paracetamol',\n  shortName: 'Para',\n});",
            "caption": "Update a dataElement"
          },
          {
            "title": "example",
            "description": "update('dataElementGroups', 'QrprHT61XFk', {\n  name: 'Data Element Group 1',\n  dataElements: [],\n});",
            "caption": "Update a dataElementGroup"
          },
          {
            "title": "example",
            "description": "update('dataElementGroupSets', 'VxWloRvAze8', {\n  name: 'Data Element Group Set 4',\n  dataDimension: true,\n  shortName: 'DEGS4',\n  dataElementGroups: [],\n});",
            "caption": "Update a dataElementGroupSet"
          },
          {
            "title": "example",
            "description": "update('dataValueSets', 'AsQj6cDsUq4', {\n  dataElement: 'f7n9E0hX8qk',\n  period: '201401',\n  orgUnit: 'DiszpKrYNg8',\n  value: '12',\n});",
            "caption": "Update a dataValueSet"
          },
          {
            "title": "example",
            "description": "update('dataValueSets', 'Ix2HsbDMLea', {\n  dataSet: 'pBOMPrpg1QX',\n  completeDate: '2014-02-03',\n  period: '201401',\n  orgUnit: 'DiszpKrYNg8',\n  dataValues: [\n    {\n      dataElement: 'f7n9E0hX8qk',\n      value: '1',\n    },\n    {\n      dataElement: 'Ix2HsbDMLea',\n      value: '2',\n    },\n    {\n      dataElement: 'eY5ehpbEsB7',\n      value: '3',\n    },\n  ],\n});",
            "caption": "Update a dataValueSet with related dataValues"
          },
          {
            "title": "example",
            "description": "update('enrollments', 'CmsHzercTBa' {\n  trackedEntity: 'bmshzEacgxa',\n  orgUnit: 'TSyzvBiovKh',\n  program: 'gZBxv9Ujxg0',\n  enrollmentDate: '2013-10-17',\n  incidentDate: '2013-10-17',\n});",
            "caption": "Update an enrollment given the provided ID"
          }
        ]
      },
      "valid": true
    },
    {
<<<<<<< HEAD
=======
      "name": "get",
      "params": [
        "resourceType",
        "options",
        "callback"
      ],
      "docs": {
        "description": "Get data. Generic helper method for getting data of any kind from DHIS2.\n- This can be used to get `DataValueSets`,`events`,`trackers`,`etc.`",
        "tags": [
          {
            "title": "public",
            "description": null,
            "type": null
          },
          {
            "title": "function",
            "description": null,
            "name": null
          },
          {
            "title": "param",
            "description": "The type of resource to get(use its `plural` name). E.g. `dataElements`, `tracker/trackedEntities`,`organisationUnits`, etc.",
            "type": {
              "type": "NameExpression",
              "name": "string"
            },
            "name": "resourceType"
          },
          {
            "title": "param",
            "description": "An optional object containing query, parseAs,and headers for the request",
            "type": {
              "type": "OptionalType",
              "expression": {
                "type": "NameExpression",
                "name": "RequestOptions"
              }
            },
            "name": "options"
          },
          {
            "title": "param",
            "description": "Optional callback to handle the response",
            "type": {
              "type": "OptionalType",
              "expression": {
                "type": "NameExpression",
                "name": "function"
              }
            },
            "name": "callback"
          },
          {
            "title": "state",
            "description": "{Dhis2State}"
          },
          {
            "title": "returns",
            "description": null,
            "type": {
              "type": "NameExpression",
              "name": "Operation"
            }
          },
          {
            "title": "example",
            "description": "get('dataValueSets', {\n query:{\n  dataSet: 'pBOMPrpg1QX',\n  orgUnit: 'DiszpKrYNg8',\n  period: '201401',\n  fields: '*',\n}\n});",
            "caption": "Get all data values for the 'pBOMPrpg1QX' dataset"
          },
          {
            "title": "example",
            "description": "get('programs', { query : { orgUnit: 'TSyzvBiovKh', fields: '*' } });",
            "caption": "Get all programs for an organization unit"
          },
          {
            "title": "example",
            "description": "get('tracker/trackedEntities/F8yKM85NbxW');",
            "caption": "Get a single tracked entity given the provided ID. See [TrackedEntities docs](https://docs.dhis2.org/en/develop/using-the-api/dhis-core-version-241/tracker.html#tracked-entities-get-apitrackertrackedentities)"
          },
          {
            "title": "example",
            "description": "get('tracker/enrollments/abcd');",
            "caption": "Get an enrollment given the provided ID. See [Enrollment docs](https://docs.dhis2.org/en/develop/using-the-api/dhis-core-version-241/tracker.html#enrollments-get-apitrackerenrollments)"
          },
          {
            "title": "example",
            "description": "get('tracker/events');",
            "caption": "Get all events matching given criteria. See [Events docs](https://docs.dhis2.org/en/develop/using-the-api/dhis-core-version-241/tracker.html#events-get-apitrackerevents)"
          },
          {
            "title": "example",
            "description": "get('tracker/relationships', {\n  query: { trackedEntity:['F8yKM85NbxW'] }\n});",
            "caption": "Get the relationship between two tracker entities. The only required parameters are 'trackedEntity', 'enrollment' or 'event'. See [Relationships docs](https://docs.dhis2.org/en/develop/using-the-api/dhis-core-version-241/tracker.html#relationships-get-apitrackerrelationships)"
          },
          {
            "title": "example",
            "description": "get('trackedEntityInstances/qHVDKszQmdx/BqaEWTBG3RB/image', {\n  headers:{\n      Accept: 'image/*'\n  },\n  parseAs: 'base64',\n});",
            "caption": "Get an image from a trackedEntityInstance."
          }
        ]
      },
      "valid": true
    },
    {
      "name": "post",
      "params": [
        "resourceType",
        "data",
        "options",
        "callback"
      ],
      "docs": {
        "description": "Post data. Generic helper method for posting data of any kind to DHIS2.\nThis can be used to create `DataValueSets`,`events`,`trackers`,etc.",
        "tags": [
          {
            "title": "public",
            "description": null,
            "type": null
          },
          {
            "title": "function",
            "description": null,
            "name": null
          },
          {
            "title": "param",
            "description": "Type of resource to create. E.g. `trackedEntities`, `programs`, `events`, ...",
            "type": {
              "type": "NameExpression",
              "name": "string"
            },
            "name": "resourceType"
          },
          {
            "title": "magic",
            "description": "resourceType $.children.resourceTypes[*]"
          },
          {
            "title": "param",
            "description": "Object which defines data that will be used to create a given instance of resource. To create a single instance of a resource, `data` must be a javascript object, and to create multiple instances of a resources, `data` must be an array of javascript objects.",
            "type": {
              "type": "NameExpression",
              "name": "Dhis2Data"
            },
            "name": "data"
          },
          {
            "title": "param",
            "description": "An optional object containing query, parseAs,and headers for the request.",
            "type": {
              "type": "OptionalType",
              "expression": {
                "type": "NameExpression",
                "name": "RequestOptions"
              }
            },
            "name": "options"
          },
          {
            "title": "param",
            "description": "Optional callback to handle the response",
            "type": {
              "type": "OptionalType",
              "expression": {
                "type": "NameExpression",
                "name": "function"
              }
            },
            "name": "callback"
          },
          {
            "title": "state",
            "description": "{Dhis2State}"
          },
          {
            "title": "returns",
            "description": null,
            "type": {
              "type": "NameExpression",
              "name": "Operation"
            }
          },
          {
            "title": "example",
            "description": "post(\"tracker\", {\n  events: [\n    {\n      program: \"eBAyeGv0exc\",\n      orgUnit: \"DiszpKrYNg8\",\n      status: \"COMPLETED\",\n    },\n  ],\n});",
            "caption": "Create an event"
          }
        ]
      },
      "valid": true
    },
    {
>>>>>>> a7e26776
      "name": "upsert",
      "params": [
        "resourceType",
        "query",
        "data",
        "options"
      ],
      "docs": {
        "description": "Upsert a record. A generic helper function used to atomically either insert a row, or on the basis of the row already existing, UPDATE that existing row instead.\nThis function does not work with the absolute tracker path `api/tracker` but rather the new tracker paths and deprecated tracker endpoints.",
        "tags": [
          {
            "title": "public",
            "description": null,
            "type": null
          },
          {
            "title": "function",
            "description": null,
            "name": null
          },
          {
            "title": "param",
            "description": "The type of a resource to `upsert`. E.g. `trackedEntities`.",
            "type": {
              "type": "NameExpression",
              "name": "string"
            },
            "name": "resourceType"
          },
          {
            "title": "param",
            "description": "A query object that allows to uniquely identify the resource to update. If no matches found, then the resource will be created.",
            "type": {
              "type": "NameExpression",
              "name": "Object"
            },
            "name": "query"
          },
          {
            "title": "param",
            "description": "The data to use for update or create depending on the result of the query.",
            "type": {
              "type": "NameExpression",
              "name": "Object"
            },
            "name": "data"
          },
          {
            "title": "param",
            "description": "An optional object containing query, parseAs,and headers for the request",
            "type": {
              "type": "OptionalType",
              "expression": {
                "type": "NameExpression",
                "name": "RequestOptions"
              }
            },
            "name": "options"
          },
          {
            "title": "param",
            "description": "Optional callback to handle the response",
            "type": {
              "type": "OptionalType",
              "expression": {
                "type": "NameExpression",
                "name": "function"
              }
            },
            "name": "callback"
          },
          {
            "title": "throws",
            "description": "Throws range error",
            "type": {
              "type": "NameExpression",
              "name": "RangeError"
            }
          },
          {
            "title": "state",
            "description": "{Dhis2State}"
          },
          {
            "title": "returns",
            "description": null,
            "type": {
              "type": "NameExpression",
              "name": "Operation"
            }
          },
          {
            "title": "example",
            "description": "upsert('trackedEntities', {}, {\n orgUnit: 'TSyzvBiovKh',\n trackedEntityType: 'nEenWmSyUEp',\n attributes: [\n   {\n     attribute: 'w75KJ2mc4zz',\n     value: 'Qassim',\n   },\n ],\n});",
            "caption": "Upsert a trackedEntity"
          },
          {
            "title": "example",
            "description": "upsert(\n  'dataElements',\n  { filter: 'id:eq:P3jJH5Tu5VC' },\n  {\n    op: 'add',\n    path: '/domainType',\n    name: 'Acute',\n    shortName: 'AFP follow-up',\n    dimensionItemType: 'DATA_ELEMENT',\n    legendSets: [],\n    aggregationType: 'SUM',\n    valueType: 'NUMBER',\n    domainType: 'AGGREGATE',\n    code: 'DE_359049',\n    name: 'Acute Flaccid Paralysis (AFP) follow-up',\n   }\n );",
            "caption": "Upsert a dataElement"
          }
        ]
      },
      "valid": false
    },
    {
      "name": "destroy",
      "params": [
        "resourceType",
        "path",
        "data",
        "options",
        "callback"
      ],
      "docs": {
        "description": "Delete a record. A generic helper function to delete an object",
        "tags": [
          {
            "title": "public",
            "description": null,
            "type": null
          },
          {
            "title": "function",
            "description": null,
            "name": null
          },
          {
            "title": "param",
            "description": "The type of resource to be deleted. E.g. `trackedEntities`, `organisationUnits`, etc.",
            "type": {
              "type": "NameExpression",
              "name": "string"
            },
            "name": "resourceType"
          },
          {
            "title": "param",
            "description": "Can be an `id` of an `object` or `path` to the `nested object` to `delete`.",
            "type": {
              "type": "NameExpression",
              "name": "string"
            },
            "name": "path"
          },
          {
            "title": "param",
            "description": "Optional. This is useful when you want to remove multiple objects from a collection in one request. You can send `data` as, for example, `{\"identifiableObjects\": [{\"id\": \"IDA\"}, {\"id\": \"IDB\"}, {\"id\": \"IDC\"}]}`. See more {@link https://docs.dhis2.org/2.34/en/dhis2_developer_manual/web-api.html#deleting-objects on DHIS2 API docs}",
            "type": {
              "type": "OptionalType",
              "expression": {
                "type": "NameExpression",
                "name": "Object"
              }
            },
            "name": "data"
          },
          {
            "title": "param",
            "description": "An optional object containing query, parseAs,and headers for the request.",
            "type": {
              "type": "OptionalType",
              "expression": {
                "type": "NameExpression",
                "name": "RequestOptions"
              }
            },
            "name": "options"
          },
          {
            "title": "param",
            "description": "Optional callback to handle the response",
            "type": {
              "type": "OptionalType",
              "expression": {
                "type": "NameExpression",
                "name": "function"
              }
            },
            "name": "callback"
          },
          {
            "title": "state",
            "description": "{Dhis2State}"
          },
          {
            "title": "returns",
            "description": null,
            "type": {
              "type": "NameExpression",
              "name": "Operation"
            }
          },
          {
            "title": "example",
            "description": "destroy('trackedEntities', 'LcRd6Nyaq7T');",
            "caption": "a tracked entity instance. See [Delete tracker docs](https://docs.dhis2.org/en/develop/using-the-api/dhis-core-version-241/tracker.html#webapi_nti_import)"
          }
        ]
      },
      "valid": true
    }
  ],
  "exports": [],
  "common": [
    {
      "name": "fn",
      "params": [
        "func"
      ],
      "docs": {
        "description": "Creates a custom step (or operation) for more flexible job writing.",
        "tags": [
          {
            "title": "public",
            "description": null,
            "type": null
          },
          {
            "title": "function",
            "description": null,
            "name": null
          },
          {
            "title": "example",
            "description": "fn(state => {\n  // do some things to state\n  return state;\n});"
          },
          {
            "title": "param",
            "description": "is the function",
            "type": {
              "type": "NameExpression",
              "name": "Function"
            },
            "name": "func"
          },
          {
            "title": "returns",
            "description": null,
            "type": {
              "type": "NameExpression",
              "name": "Operation"
            }
          }
        ]
      },
      "valid": true
    },
    {
      "name": "fnIf",
      "params": [
        "condition",
        "operation"
      ],
      "docs": {
        "description": "A custom operation that will only execute the function if the condition returns true",
        "tags": [
          {
            "title": "public",
            "description": null,
            "type": null
          },
          {
            "title": "function",
            "description": null,
            "name": null
          },
          {
            "title": "example",
            "description": "fnIf((state) => state?.data?.name, get(\"https://example.com\"));"
          },
          {
            "title": "param",
            "description": "The condition that returns true",
            "type": {
              "type": "NameExpression",
              "name": "Boolean"
            },
            "name": "condition"
          },
          {
            "title": "param",
            "description": "The operation needed to be executed.",
            "type": {
              "type": "NameExpression",
              "name": "Operation"
            },
            "name": "operation"
          },
          {
            "title": "returns",
            "description": null,
            "type": {
              "type": "NameExpression",
              "name": "Operation"
            }
          }
        ]
      },
      "valid": true
    },
    {
      "name": "sourceValue",
      "params": [
        "path"
      ],
      "docs": {
        "description": "Picks out a single value from source data.\nIf a JSONPath returns more than one value for the reference, the first\nitem will be returned.",
        "tags": [
          {
            "title": "public",
            "description": null,
            "type": null
          },
          {
            "title": "function",
            "description": null,
            "name": null
          },
          {
            "title": "example",
            "description": "sourceValue('$.key')"
          },
          {
            "title": "param",
            "description": "JSONPath referencing a point in `state`.",
            "type": {
              "type": "NameExpression",
              "name": "String"
            },
            "name": "path"
          },
          {
            "title": "returns",
            "description": null,
            "type": {
              "type": "NameExpression",
              "name": "Operation"
            }
          }
        ]
      },
      "valid": true
    },
    {
      "name": "dataPath",
      "params": [
        "path"
      ],
      "docs": {
        "description": "Ensures a path points at the data.",
        "tags": [
          {
            "title": "public",
            "description": null,
            "type": null
          },
          {
            "title": "function",
            "description": null,
            "name": null
          },
          {
            "title": "example",
            "description": "dataPath('key')"
          },
          {
            "title": "param",
            "description": "JSONPath referencing a point in `data`.",
            "type": {
              "type": "NameExpression",
              "name": "string"
            },
            "name": "path"
          },
          {
            "title": "returns",
            "description": null,
            "type": {
              "type": "NameExpression",
              "name": "string"
            }
          }
        ]
      },
      "valid": true
    },
    {
      "name": "dataValue",
      "params": [
        "path"
      ],
      "docs": {
        "description": "Picks out a single value from the source data object—usually `state.data`.\nIf a JSONPath returns more than one value for the reference, the first\nitem will be returned.",
        "tags": [
          {
            "title": "public",
            "description": null,
            "type": null
          },
          {
            "title": "function",
            "description": null,
            "name": null
          },
          {
            "title": "example",
            "description": "dataValue('key')"
          },
          {
            "title": "param",
            "description": "JSONPath referencing a point in `data`.",
            "type": {
              "type": "NameExpression",
              "name": "String"
            },
            "name": "path"
          },
          {
            "title": "returns",
            "description": null,
            "type": {
              "type": "NameExpression",
              "name": "Operation"
            }
          }
        ]
      },
      "valid": true
    },
    {
      "name": "lastReferenceValue",
      "params": [
        "path"
      ],
      "docs": {
        "description": "Picks out the last reference value from source data.",
        "tags": [
          {
            "title": "public",
            "description": null,
            "type": null
          },
          {
            "title": "function",
            "description": null,
            "name": null
          },
          {
            "title": "example",
            "description": "lastReferenceValue('key')"
          },
          {
            "title": "param",
            "description": "JSONPath referencing a point in `references`.",
            "type": {
              "type": "NameExpression",
              "name": "String"
            },
            "name": "path"
          },
          {
            "title": "returns",
            "description": null,
            "type": {
              "type": "NameExpression",
              "name": "Operation"
            }
          }
        ]
      },
      "valid": true
    },
    {
      "name": "each",
      "params": [
        "dataSource",
        "operation"
      ],
      "docs": {
        "description": "Iterates over an array of items and invokes an operation upon each one, where the state\nobject is _scoped_ so that state.data is the item under iteration.\nThe rest of the state object is untouched and can be referenced as usual.\nYou can pass an array directly, or use lazy state or a JSONPath string to\nreference a slice of state.",
        "tags": [
          {
            "title": "public",
            "description": null,
            "type": null
          },
          {
            "title": "function",
            "description": null,
            "name": null
          },
          {
            "title": "example",
            "description": "each(\n  $.data,\n  // Inside the callback operation, `$.data` is scoped to the item under iteration\n  insert(\"patient\", {\n    patient_name: $.data.properties.case_name,\n    patient_id: $.data.case_id,\n  })\n);",
            "caption": "Using lazy state ($) to iterate over items in state.data and pass each into an \"insert\" operation"
          },
          {
            "title": "example",
            "description": "each(\n  $.data,\n  insert(\"patient\", (state) => ({\n    patient_id: state.data.case_id,\n    ...state.data\n  }))\n);",
            "caption": "Iterate over items in state.data and pass each one into an \"insert\" operation"
          },
          {
            "title": "example",
            "description": "each(\n  \"$.data[*]\",\n  insert(\"patient\", (state) => ({\n    patient_name: state.data.properties.case_name,\n    patient_id: state.data.case_id,\n  }))\n);",
            "caption": "Using JSON path to iterate over items in state.data and pass each one into an \"insert\" operation"
          },
          {
            "title": "param",
            "description": "JSONPath referencing a point in `state`.",
            "type": {
              "type": "NameExpression",
              "name": "DataSource"
            },
            "name": "dataSource"
          },
          {
            "title": "param",
            "description": "The operation needed to be repeated.",
            "type": {
              "type": "NameExpression",
              "name": "Operation"
            },
            "name": "operation"
          },
          {
            "title": "returns",
            "description": null,
            "type": {
              "type": "NameExpression",
              "name": "Operation"
            }
          }
        ]
      },
      "valid": true
    },
    {
      "name": "field",
      "params": [
        "key",
        "value"
      ],
      "docs": {
        "description": "Returns a key, value pair in an array.",
        "tags": [
          {
            "title": "public",
            "description": null,
            "type": null
          },
          {
            "title": "function",
            "description": null,
            "name": null
          },
          {
            "title": "example",
            "description": "field('destination_field_name__c', 'value')"
          },
          {
            "title": "param",
            "description": "Name of the field",
            "type": {
              "type": "NameExpression",
              "name": "string"
            },
            "name": "key"
          },
          {
            "title": "param",
            "description": "The value itself or a sourceable operation.",
            "type": {
              "type": "NameExpression",
              "name": "Value"
            },
            "name": "value"
          },
          {
            "title": "returns",
            "description": null,
            "type": {
              "type": "NameExpression",
              "name": "Field"
            }
          }
        ]
      },
      "valid": true
    },
    {
      "name": "fields",
      "params": [
        "fields"
      ],
      "docs": {
        "description": "Zips key value pairs into an object.",
        "tags": [
          {
            "title": "public",
            "description": null,
            "type": null
          },
          {
            "title": "function",
            "description": null,
            "name": null
          },
          {
            "title": "example",
            "description": "fields(list_of_fields)"
          },
          {
            "title": "param",
            "description": "a list of fields",
            "type": {
              "type": "NameExpression",
              "name": "Fields"
            },
            "name": "fields"
          },
          {
            "title": "returns",
            "description": null,
            "type": {
              "type": "NameExpression",
              "name": "Object"
            }
          }
        ]
      },
      "valid": true
    },
    {
      "name": "merge",
      "params": [
        "dataSource",
        "fields"
      ],
      "docs": {
        "description": "Merges fields into each item in an array.",
        "tags": [
          {
            "title": "public",
            "description": null,
            "type": null
          },
          {
            "title": "example",
            "description": "merge(\n  \"$.books[*]\",\n  fields(\n    field( \"publisher\", sourceValue(\"$.publisher\") )\n  )\n)"
          },
          {
            "title": "function",
            "description": null,
            "name": null
          },
          {
            "title": "public",
            "description": null,
            "type": null
          },
          {
            "title": "param",
            "description": null,
            "type": {
              "type": "NameExpression",
              "name": "DataSource"
            },
            "name": "dataSource"
          },
          {
            "title": "param",
            "description": "Group of fields to merge in.",
            "type": {
              "type": "NameExpression",
              "name": "Object"
            },
            "name": "fields"
          },
          {
            "title": "returns",
            "description": null,
            "type": {
              "type": "NameExpression",
              "name": "DataSource"
            }
          }
        ]
      },
      "valid": true
    },
    {
      "name": "group",
      "params": [
        "arrayOfObjects",
        "keyPath",
        "callback"
      ],
      "docs": {
        "description": "Groups an array of objects by a specified key path.",
        "tags": [
          {
            "title": "public",
            "description": null,
            "type": null
          },
          {
            "title": "example",
            "description": "const users = [\n  { name: 'Alice', age: 25, city: 'New York' },\n  { name: 'Bob', age: 30, city: 'San Francisco' },\n  { name: 'Charlie', age: 25, city: 'New York' },\n  { name: 'David', age: 30, city: 'San Francisco' }\n];\ngroup(users, 'city');\n// state is { data: { 'New York': [/Alice, Charlie/], 'San Francisco': [ /Bob, David / ] }"
          },
          {
            "title": "function",
            "description": null,
            "name": null
          },
          {
            "title": "public",
            "description": null,
            "type": null
          },
          {
            "title": "param",
            "description": "The array of objects to be grouped.",
            "type": {
              "type": "TypeApplication",
              "expression": {
                "type": "NameExpression",
                "name": "Array"
              },
              "applications": [
                {
                  "type": "NameExpression",
                  "name": "Object"
                }
              ]
            },
            "name": "arrayOfObjects"
          },
          {
            "title": "param",
            "description": "The key path to group by.",
            "type": {
              "type": "NameExpression",
              "name": "string"
            },
            "name": "keyPath"
          },
          {
            "title": "param",
            "description": "(Optional) Callback function",
            "type": {
              "type": "NameExpression",
              "name": "function"
            },
            "name": "callback"
          },
          {
            "title": "returns",
            "description": null,
            "type": {
              "type": "NameExpression",
              "name": "Operation"
            }
          }
        ]
      },
      "valid": true
    },
    {
      "name": "cursor",
      "params": [
        "value",
        "options"
      ],
      "docs": {
        "description": "Sets a cursor property on state.\nSupports natural language dates like `now`, `today`, `yesterday`, `n hours ago`, `n days ago`, and `start`,\nwhich will be converted relative to the environment (ie, the Lightning or CLI locale). Custom timezones\nare not yet supported.\nYou can provide a formatter to customise the final cursor value, which is useful for normalising\ndifferent inputs. The custom formatter runs after natural language date conversion.\nSee the usage guide at {@link https://docs.openfn.org/documentation/jobs/job-writing-guide#using-cursors}",
        "tags": [
          {
            "title": "public",
            "description": null,
            "type": null
          },
          {
            "title": "function",
            "description": null,
            "name": null
          },
          {
            "title": "example",
            "description": "cursor($.cursor, { defaultValue: 'today' })",
            "caption": "Use a cursor from state if present, or else use the default value"
          },
          {
            "title": "example",
            "description": "cursor(22)",
            "caption": "Use a pagination cursor"
          },
          {
            "title": "param",
            "description": "the cursor value. Usually an ISO date, natural language date, or page number",
            "type": {
              "type": "NameExpression",
              "name": "any"
            },
            "name": "value"
          },
          {
            "title": "param",
            "description": "options to control the cursor.",
            "type": {
              "type": "NameExpression",
              "name": "object"
            },
            "name": "options"
          },
          {
            "title": "param",
            "description": "set the cursor key. Will persist through the whole run.",
            "type": {
              "type": "NameExpression",
              "name": "string"
            },
            "name": "options.key"
          },
          {
            "title": "param",
            "description": "the value to use if value is falsy",
            "type": {
              "type": "NameExpression",
              "name": "any"
            },
            "name": "options.defaultValue"
          },
          {
            "title": "param",
            "description": "custom formatter for the final cursor value",
            "type": {
              "type": "NameExpression",
              "name": "Function"
            },
            "name": "options.format"
          },
          {
            "title": "returns",
            "description": null,
            "type": {
              "type": "NameExpression",
              "name": "Operation"
            }
          }
        ]
      },
      "valid": false
    }
  ]
}<|MERGE_RESOLUTION|>--- conflicted
+++ resolved
@@ -5,8 +5,7 @@
       "params": [
         "resourceType",
         "data",
-        "options",
-        "callback"
+        "options"
       ],
       "docs": {
         "description": "Create a record",
@@ -56,18 +55,6 @@
             "name": "options"
           },
           {
-            "title": "param",
-            "description": "Optional callback to handle the response",
-            "type": {
-              "type": "OptionalType",
-              "expression": {
-                "type": "NameExpression",
-                "name": "function"
-              }
-            },
-            "name": "callback"
-          },
-          {
             "title": "state",
             "description": "{Dhis2State}"
           },
@@ -149,8 +136,7 @@
         "resourceType",
         "path",
         "data",
-        "options",
-        "callback"
+        "options"
       ],
       "docs": {
         "description": "Update data. A generic helper function to update a resource object of any type.\nUpdating an object requires to send `all required fields` or the `full body`",
@@ -205,18 +191,6 @@
             "name": "options"
           },
           {
-            "title": "param",
-            "description": "Optional callback to handle the response",
-            "type": {
-              "type": "OptionalType",
-              "expression": {
-                "type": "NameExpression",
-                "name": "function"
-              }
-            },
-            "name": "callback"
-          },
-          {
             "title": "state",
             "description": "{Dhis2State}"
           },
@@ -288,35 +262,52 @@
       "valid": true
     },
     {
-<<<<<<< HEAD
-=======
-      "name": "get",
+      "name": "upsert",
       "params": [
         "resourceType",
-        "options",
-        "callback"
-      ],
-      "docs": {
-        "description": "Get data. Generic helper method for getting data of any kind from DHIS2.\n- This can be used to get `DataValueSets`,`events`,`trackers`,`etc.`",
-        "tags": [
-          {
-            "title": "public",
-            "description": null,
-            "type": null
-          },
-          {
-            "title": "function",
-            "description": null,
-            "name": null
-          },
-          {
-            "title": "param",
-            "description": "The type of resource to get(use its `plural` name). E.g. `dataElements`, `tracker/trackedEntities`,`organisationUnits`, etc.",
+        "query",
+        "data",
+        "options"
+      ],
+      "docs": {
+        "description": "Upsert a record. A generic helper function used to atomically either insert a row, or on the basis of the row already existing, UPDATE that existing row instead.\nThis function does not work with the absolute tracker path `api/tracker` but rather the new tracker paths and deprecated tracker endpoints.",
+        "tags": [
+          {
+            "title": "public",
+            "description": null,
+            "type": null
+          },
+          {
+            "title": "function",
+            "description": null,
+            "name": null
+          },
+          {
+            "title": "param",
+            "description": "The type of a resource to `upsert`. E.g. `trackedEntities`.",
             "type": {
               "type": "NameExpression",
               "name": "string"
             },
             "name": "resourceType"
+          },
+          {
+            "title": "param",
+            "description": "A query object that allows to uniquely identify the resource to update. If no matches found, then the resource will be created.",
+            "type": {
+              "type": "NameExpression",
+              "name": "Object"
+            },
+            "name": "query"
+          },
+          {
+            "title": "param",
+            "description": "The data to use for update or create depending on the result of the query.",
+            "type": {
+              "type": "NameExpression",
+              "name": "Object"
+            },
+            "name": "data"
           },
           {
             "title": "param",
@@ -331,108 +322,87 @@
             "name": "options"
           },
           {
-            "title": "param",
-            "description": "Optional callback to handle the response",
+            "title": "throws",
+            "description": "Throws range error",
+            "type": {
+              "type": "NameExpression",
+              "name": "RangeError"
+            }
+          },
+          {
+            "title": "state",
+            "description": "{Dhis2State}"
+          },
+          {
+            "title": "returns",
+            "description": null,
+            "type": {
+              "type": "NameExpression",
+              "name": "Operation"
+            }
+          },
+          {
+            "title": "example",
+            "description": "upsert('trackedEntities', {}, {\n orgUnit: 'TSyzvBiovKh',\n trackedEntityType: 'nEenWmSyUEp',\n attributes: [\n   {\n     attribute: 'w75KJ2mc4zz',\n     value: 'Qassim',\n   },\n ],\n});",
+            "caption": "Upsert a trackedEntity"
+          },
+          {
+            "title": "example",
+            "description": "upsert(\n  'dataElements',\n  { filter: 'id:eq:P3jJH5Tu5VC' },\n  {\n    op: 'add',\n    path: '/domainType',\n    name: 'Acute',\n    shortName: 'AFP follow-up',\n    dimensionItemType: 'DATA_ELEMENT',\n    legendSets: [],\n    aggregationType: 'SUM',\n    valueType: 'NUMBER',\n    domainType: 'AGGREGATE',\n    code: 'DE_359049',\n    name: 'Acute Flaccid Paralysis (AFP) follow-up',\n   }\n );",
+            "caption": "Upsert a dataElement"
+          }
+        ]
+      },
+      "valid": true
+    },
+    {
+      "name": "destroy",
+      "params": [
+        "resourceType",
+        "path",
+        "data",
+        "options"
+      ],
+      "docs": {
+        "description": "Delete a record. A generic helper function to delete an object",
+        "tags": [
+          {
+            "title": "public",
+            "description": null,
+            "type": null
+          },
+          {
+            "title": "function",
+            "description": null,
+            "name": null
+          },
+          {
+            "title": "param",
+            "description": "The type of resource to be deleted. E.g. `trackedEntities`, `organisationUnits`, etc.",
+            "type": {
+              "type": "NameExpression",
+              "name": "string"
+            },
+            "name": "resourceType"
+          },
+          {
+            "title": "param",
+            "description": "Can be an `id` of an `object` or `path` to the `nested object` to `delete`.",
+            "type": {
+              "type": "NameExpression",
+              "name": "string"
+            },
+            "name": "path"
+          },
+          {
+            "title": "param",
+            "description": "Optional. This is useful when you want to remove multiple objects from a collection in one request. You can send `data` as, for example, `{\"identifiableObjects\": [{\"id\": \"IDA\"}, {\"id\": \"IDB\"}, {\"id\": \"IDC\"}]}`. See more {@link https://docs.dhis2.org/2.34/en/dhis2_developer_manual/web-api.html#deleting-objects on DHIS2 API docs}",
             "type": {
               "type": "OptionalType",
               "expression": {
                 "type": "NameExpression",
-                "name": "function"
+                "name": "Object"
               }
-            },
-            "name": "callback"
-          },
-          {
-            "title": "state",
-            "description": "{Dhis2State}"
-          },
-          {
-            "title": "returns",
-            "description": null,
-            "type": {
-              "type": "NameExpression",
-              "name": "Operation"
-            }
-          },
-          {
-            "title": "example",
-            "description": "get('dataValueSets', {\n query:{\n  dataSet: 'pBOMPrpg1QX',\n  orgUnit: 'DiszpKrYNg8',\n  period: '201401',\n  fields: '*',\n}\n});",
-            "caption": "Get all data values for the 'pBOMPrpg1QX' dataset"
-          },
-          {
-            "title": "example",
-            "description": "get('programs', { query : { orgUnit: 'TSyzvBiovKh', fields: '*' } });",
-            "caption": "Get all programs for an organization unit"
-          },
-          {
-            "title": "example",
-            "description": "get('tracker/trackedEntities/F8yKM85NbxW');",
-            "caption": "Get a single tracked entity given the provided ID. See [TrackedEntities docs](https://docs.dhis2.org/en/develop/using-the-api/dhis-core-version-241/tracker.html#tracked-entities-get-apitrackertrackedentities)"
-          },
-          {
-            "title": "example",
-            "description": "get('tracker/enrollments/abcd');",
-            "caption": "Get an enrollment given the provided ID. See [Enrollment docs](https://docs.dhis2.org/en/develop/using-the-api/dhis-core-version-241/tracker.html#enrollments-get-apitrackerenrollments)"
-          },
-          {
-            "title": "example",
-            "description": "get('tracker/events');",
-            "caption": "Get all events matching given criteria. See [Events docs](https://docs.dhis2.org/en/develop/using-the-api/dhis-core-version-241/tracker.html#events-get-apitrackerevents)"
-          },
-          {
-            "title": "example",
-            "description": "get('tracker/relationships', {\n  query: { trackedEntity:['F8yKM85NbxW'] }\n});",
-            "caption": "Get the relationship between two tracker entities. The only required parameters are 'trackedEntity', 'enrollment' or 'event'. See [Relationships docs](https://docs.dhis2.org/en/develop/using-the-api/dhis-core-version-241/tracker.html#relationships-get-apitrackerrelationships)"
-          },
-          {
-            "title": "example",
-            "description": "get('trackedEntityInstances/qHVDKszQmdx/BqaEWTBG3RB/image', {\n  headers:{\n      Accept: 'image/*'\n  },\n  parseAs: 'base64',\n});",
-            "caption": "Get an image from a trackedEntityInstance."
-          }
-        ]
-      },
-      "valid": true
-    },
-    {
-      "name": "post",
-      "params": [
-        "resourceType",
-        "data",
-        "options",
-        "callback"
-      ],
-      "docs": {
-        "description": "Post data. Generic helper method for posting data of any kind to DHIS2.\nThis can be used to create `DataValueSets`,`events`,`trackers`,etc.",
-        "tags": [
-          {
-            "title": "public",
-            "description": null,
-            "type": null
-          },
-          {
-            "title": "function",
-            "description": null,
-            "name": null
-          },
-          {
-            "title": "param",
-            "description": "Type of resource to create. E.g. `trackedEntities`, `programs`, `events`, ...",
-            "type": {
-              "type": "NameExpression",
-              "name": "string"
-            },
-            "name": "resourceType"
-          },
-          {
-            "title": "magic",
-            "description": "resourceType $.children.resourceTypes[*]"
-          },
-          {
-            "title": "param",
-            "description": "Object which defines data that will be used to create a given instance of resource. To create a single instance of a resource, `data` must be a javascript object, and to create multiple instances of a resources, `data` must be an array of javascript objects.",
-            "type": {
-              "type": "NameExpression",
-              "name": "Dhis2Data"
             },
             "name": "data"
           },
@@ -447,222 +417,6 @@
               }
             },
             "name": "options"
-          },
-          {
-            "title": "param",
-            "description": "Optional callback to handle the response",
-            "type": {
-              "type": "OptionalType",
-              "expression": {
-                "type": "NameExpression",
-                "name": "function"
-              }
-            },
-            "name": "callback"
-          },
-          {
-            "title": "state",
-            "description": "{Dhis2State}"
-          },
-          {
-            "title": "returns",
-            "description": null,
-            "type": {
-              "type": "NameExpression",
-              "name": "Operation"
-            }
-          },
-          {
-            "title": "example",
-            "description": "post(\"tracker\", {\n  events: [\n    {\n      program: \"eBAyeGv0exc\",\n      orgUnit: \"DiszpKrYNg8\",\n      status: \"COMPLETED\",\n    },\n  ],\n});",
-            "caption": "Create an event"
-          }
-        ]
-      },
-      "valid": true
-    },
-    {
->>>>>>> a7e26776
-      "name": "upsert",
-      "params": [
-        "resourceType",
-        "query",
-        "data",
-        "options"
-      ],
-      "docs": {
-        "description": "Upsert a record. A generic helper function used to atomically either insert a row, or on the basis of the row already existing, UPDATE that existing row instead.\nThis function does not work with the absolute tracker path `api/tracker` but rather the new tracker paths and deprecated tracker endpoints.",
-        "tags": [
-          {
-            "title": "public",
-            "description": null,
-            "type": null
-          },
-          {
-            "title": "function",
-            "description": null,
-            "name": null
-          },
-          {
-            "title": "param",
-            "description": "The type of a resource to `upsert`. E.g. `trackedEntities`.",
-            "type": {
-              "type": "NameExpression",
-              "name": "string"
-            },
-            "name": "resourceType"
-          },
-          {
-            "title": "param",
-            "description": "A query object that allows to uniquely identify the resource to update. If no matches found, then the resource will be created.",
-            "type": {
-              "type": "NameExpression",
-              "name": "Object"
-            },
-            "name": "query"
-          },
-          {
-            "title": "param",
-            "description": "The data to use for update or create depending on the result of the query.",
-            "type": {
-              "type": "NameExpression",
-              "name": "Object"
-            },
-            "name": "data"
-          },
-          {
-            "title": "param",
-            "description": "An optional object containing query, parseAs,and headers for the request",
-            "type": {
-              "type": "OptionalType",
-              "expression": {
-                "type": "NameExpression",
-                "name": "RequestOptions"
-              }
-            },
-            "name": "options"
-          },
-          {
-            "title": "param",
-            "description": "Optional callback to handle the response",
-            "type": {
-              "type": "OptionalType",
-              "expression": {
-                "type": "NameExpression",
-                "name": "function"
-              }
-            },
-            "name": "callback"
-          },
-          {
-            "title": "throws",
-            "description": "Throws range error",
-            "type": {
-              "type": "NameExpression",
-              "name": "RangeError"
-            }
-          },
-          {
-            "title": "state",
-            "description": "{Dhis2State}"
-          },
-          {
-            "title": "returns",
-            "description": null,
-            "type": {
-              "type": "NameExpression",
-              "name": "Operation"
-            }
-          },
-          {
-            "title": "example",
-            "description": "upsert('trackedEntities', {}, {\n orgUnit: 'TSyzvBiovKh',\n trackedEntityType: 'nEenWmSyUEp',\n attributes: [\n   {\n     attribute: 'w75KJ2mc4zz',\n     value: 'Qassim',\n   },\n ],\n});",
-            "caption": "Upsert a trackedEntity"
-          },
-          {
-            "title": "example",
-            "description": "upsert(\n  'dataElements',\n  { filter: 'id:eq:P3jJH5Tu5VC' },\n  {\n    op: 'add',\n    path: '/domainType',\n    name: 'Acute',\n    shortName: 'AFP follow-up',\n    dimensionItemType: 'DATA_ELEMENT',\n    legendSets: [],\n    aggregationType: 'SUM',\n    valueType: 'NUMBER',\n    domainType: 'AGGREGATE',\n    code: 'DE_359049',\n    name: 'Acute Flaccid Paralysis (AFP) follow-up',\n   }\n );",
-            "caption": "Upsert a dataElement"
-          }
-        ]
-      },
-      "valid": false
-    },
-    {
-      "name": "destroy",
-      "params": [
-        "resourceType",
-        "path",
-        "data",
-        "options",
-        "callback"
-      ],
-      "docs": {
-        "description": "Delete a record. A generic helper function to delete an object",
-        "tags": [
-          {
-            "title": "public",
-            "description": null,
-            "type": null
-          },
-          {
-            "title": "function",
-            "description": null,
-            "name": null
-          },
-          {
-            "title": "param",
-            "description": "The type of resource to be deleted. E.g. `trackedEntities`, `organisationUnits`, etc.",
-            "type": {
-              "type": "NameExpression",
-              "name": "string"
-            },
-            "name": "resourceType"
-          },
-          {
-            "title": "param",
-            "description": "Can be an `id` of an `object` or `path` to the `nested object` to `delete`.",
-            "type": {
-              "type": "NameExpression",
-              "name": "string"
-            },
-            "name": "path"
-          },
-          {
-            "title": "param",
-            "description": "Optional. This is useful when you want to remove multiple objects from a collection in one request. You can send `data` as, for example, `{\"identifiableObjects\": [{\"id\": \"IDA\"}, {\"id\": \"IDB\"}, {\"id\": \"IDC\"}]}`. See more {@link https://docs.dhis2.org/2.34/en/dhis2_developer_manual/web-api.html#deleting-objects on DHIS2 API docs}",
-            "type": {
-              "type": "OptionalType",
-              "expression": {
-                "type": "NameExpression",
-                "name": "Object"
-              }
-            },
-            "name": "data"
-          },
-          {
-            "title": "param",
-            "description": "An optional object containing query, parseAs,and headers for the request.",
-            "type": {
-              "type": "OptionalType",
-              "expression": {
-                "type": "NameExpression",
-                "name": "RequestOptions"
-              }
-            },
-            "name": "options"
-          },
-          {
-            "title": "param",
-            "description": "Optional callback to handle the response",
-            "type": {
-              "type": "OptionalType",
-              "expression": {
-                "type": "NameExpression",
-                "name": "function"
-              }
-            },
-            "name": "callback"
           },
           {
             "title": "state",
