--- conflicted
+++ resolved
@@ -8,11 +8,7 @@
     "url": "https://github.com/openfn/adaptors.git"
   },
   "main": "dist/index.cjs",
-<<<<<<< HEAD
-  "types": "dist/types.d.ts",
-=======
   "types": "types/index.d.ts",
->>>>>>> 57b94599
   "scripts": {
     "build": "pnpm clean && build-adaptor dhis2",
     "clean": "rimraf dist types docs",
