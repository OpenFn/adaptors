--- conflicted
+++ resolved
@@ -7,12 +7,8 @@
     "type": "git",
     "url": "https://github.com/openfn/adaptors.git"
   },
-<<<<<<< HEAD
   "main": "dist/index.cjs",
-=======
-  "main": "dist/index.js",
   "types": "types/index.d.ts",
->>>>>>> 4a36c877
   "scripts": {
     "build": "pnpm clean && build-adaptor dhis2",
     "clean": "rimraf dist types docs",
