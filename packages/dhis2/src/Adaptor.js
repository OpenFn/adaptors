--- conflicted
+++ resolved
@@ -38,11 +38,7 @@
     const version = state.configuration?.apiVersion;
     if (+version >= 42)
       console.warn(
-<<<<<<< HEAD
-        `WARNING:This adaptor is incompatible with DHIS2 API verison 42. See here: https://docs.dhis2.org/en/develop/using-the-api/dhis-core-version-master/tracker.html.`
-=======
         `WARNING: This adaptor is incompatible with DHIS2 API version 42+. See here: https://docs.dhis2.org/en/develop/using-the-api/dhis-core-version-master/tracker.html.`
->>>>>>> 055b679d
       );
 
     return commonExecute(
