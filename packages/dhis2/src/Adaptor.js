--- conflicted
+++ resolved
@@ -13,10 +13,6 @@
   prefixVersionToPath,
   request,
 } from './Utils';
-<<<<<<< HEAD
-import { request } from './Client';
-import * as http from './http';
-=======
 
 /**
  * State object
@@ -34,7 +30,6 @@
  * @property {string} [parseAs='json'] - The response format to parse (e.g., 'json', 'text', 'stream', or 'base64'. Defaults to `json`
  * @property {string} [apiVersion=42] - The apiVersion of the request. Defaults to 42.
  */
->>>>>>> 30e837f4
 
 /**
  * Execute a sequence of operations.
@@ -98,13 +93,9 @@
  * @param {string} resourceType - Type of resource to create. E.g. `trackedEntities`, `programs`, `events`, ...
  * @magic resourceType $.children.resourceTypes[*]
  * @param {Dhis2Data} data - Object which defines data that will be used to create a given instance of resource. To create a single instance of a resource, `data` must be a javascript object, and to create multiple instances of a resources, `data` must be an array of javascript objects.
-<<<<<<< HEAD
- * @param {Object} [options] - Optional `options` to define URL parameters via params (E.g. `filter`, `dimension` and other import parameters), request config (E.g. `auth`) and the DHIS2 apiVersion.
-=======
  * @param {RequestOptions} [options] - An optional object containing query, parseAs,and headers for the request.
  * @param {function} [callback] - Optional callback to handle the response
  * @state {Dhis2State}
->>>>>>> 30e837f4
  * @returns {Operation}
  * @example <caption>Create a program</caption>
  * create('programs', {
@@ -221,13 +212,8 @@
  *   ],
  * });
  */
-<<<<<<< HEAD
-export function create(resourceType, data, options = {}) {
-  return state => {
-=======
 export function create(resourceType, data, options = {}, callback = s => s) {
   return async state => {
->>>>>>> 30e837f4
     console.log(`Preparing create operation...`);
 
     const [resolvedResourceType, resolvedData, resolvedOptions] =
@@ -267,12 +253,7 @@
     const { location } = response.headers;
     if (location) console.log(`Record available @ ${location}`);
 
-<<<<<<< HEAD
-      return handleResponse(result, state);
-    });
-=======
     return handleResponse(response, state, callback);
->>>>>>> 30e837f4
   };
 }
 
@@ -284,13 +265,9 @@
  * @param {string} resourceType - The type of resource to be updated. E.g. `dataElements`, `organisationUnits`, etc.
  * @param {string} path - The `id` or `path` to the `object` to be updated. E.g. `FTRrcoaog83` or `FTRrcoaog83/{collection-name}/{object-id}`
  * @param {Object} data - Data to update. It requires to send `all required fields` or the `full body`. If you want `partial updates`, use `patch` operation.
-<<<<<<< HEAD
- * @param {Object} [options] - Optional `options` to define URL parameters via params (E.g. `filter`, `dimension` and other import parameters), request config (E.g. `auth`) and the DHIS2 apiVersion.
-=======
  * @param {RequestOptions} [options] - An optional object containing query, parseAs,and headers for the request.
  * @param {function} [callback]  - Optional callback to handle the response
  * @state {Dhis2State}
->>>>>>> 30e837f4
  * @returns {Operation}
  * @example <caption>a program</caption>
  * update('programs', 'qAZJCrNJK8H', {
@@ -411,10 +388,6 @@
  *   incidentDate: '2013-10-17',
  * });
  */
-<<<<<<< HEAD
-export function update(resourceType, path, data, options = {}) {
-  return state => {
-=======
 export function update(
   resourceType,
   path,
@@ -423,7 +396,6 @@
   callback = s => s
 ) {
   return async state => {
->>>>>>> 30e837f4
     console.log(`Preparing update operation...`);
 
     const [resolvedResourceType, resolvedPath, resolvedData, resolvedOptions] =
@@ -453,11 +425,6 @@
       });
     }
 
-<<<<<<< HEAD
-    return promise.then(result => {
-      console.log(`Updated ${resolvedResourceType} at ${resolvedPath}`);
-      return handleResponse(result, state);
-=======
     console.log(`Updated ${resolvedResourceType} at ${resolvedPath}`);
     return handleResponse(response, state, callback);
   };
@@ -575,7 +542,6 @@
       ),
       options: resolvedOptions,
       data: resolvedData,
->>>>>>> 30e837f4
     });
 
     console.log(`Created ${resolvedResourceType}`);
@@ -591,12 +557,8 @@
  * @param {string} resourceType - The type of a resource to `upsert`. E.g. `trackedEntities`.
  * @param {Object} query - A query object that allows to uniquely identify the resource to update. If no matches found, then the resource will be created.
  * @param {Object} data - The data to use for update or create depending on the result of the query.
-<<<<<<< HEAD
- * @param {{ apiVersion: object, requestConfig: object, params: object }} [options] - Optional configuration that will be applied to both the `get` and the `create` or `update` operations.
-=======
  * @param {RequestOptions} [options] - An optional object containing query, parseAs,and headers for the request
  * @param {function} [callback] - Optional callback to handle the response
->>>>>>> 30e837f4
  * @throws {RangeError} - Throws range error
  * @state {Dhis2State}
  * @returns {Operation}
@@ -652,134 +614,6 @@
       );
     } else {
       console.log(`Preparing upsert via 'get' then 'create' OR 'update'...`);
-<<<<<<< HEAD
-      promise = http
-        .get(
-          resourceType,
-          query,
-          options
-        )(state)
-        .then(resp => {
-          const resources = resp.data[resourceType];
-          if (resources.length > 1) {
-            throw new RangeError(
-              `Cannot upsert on Non-unique attribute. The operation found more than one records for your request.`
-            );
-          } else if (resources.length <= 0) {
-            return create(resourceType, data, options)(state);
-          } else {
-            // Pick out the first (and only) resource in the array and grab its
-            // ID to be used in the subsequent `update` by the path determined
-            // by the `selectId(...)` function.
-            const path = resources[0][selectId(resourceType)];
-            return update(resourceType, path, data, options)(state);
-          }
-        });
-    }
-
-    return promise.then(result => {
-      console.log(`Performed a "composed upsert" on ${resourceType}`);
-      return handleResponse(result, state);
-    });
-  };
-}
-
-/**
- * Discover `DHIS2` `api` `endpoint` `query parameters` and allowed `operators` for a given resource's endpoint.
- * @public
- * @function
- * @param {string} httpMethod - The HTTP to inspect parameter usage for a given endpoint, e.g., `get`, `post`,`put`,`patch`,`delete`
- * @param {string} endpoint - The path for a given endpoint. E.g. `/trackedEntities` or `/dataValueSets`
- * @returns {Operation}
- * @example <caption>a list of parameters allowed on a given endpoint for specific http method</caption>
- * discover('post', '/trackedEntities')
- */
-export function discover(httpMethod, endpoint) {
-  return state => {
-    console.log(
-      `Discovering query/import parameters for ${httpMethod} on ${endpoint}`
-    );
-    return axios
-      .get(
-        'https://dhis2.github.io/dhis2-api-specification/spec/metadata_openapi.json',
-        {
-          transformResponse: [
-            data => {
-              let tempData = JSON.parse(data);
-              let filteredData = tempData.paths[endpoint][httpMethod];
-              return {
-                ...filteredData,
-                parameters: filteredData.parameters.reduce(
-                  (acc, currentValue) => {
-                    let index = currentValue['$ref'].lastIndexOf('/') + 1;
-                    let paramRef = currentValue['$ref'].slice(index);
-                    let param = tempData.components.parameters[paramRef];
-
-                    if (param.schema['$ref']) {
-                      let schemaRefIndex =
-                        param.schema['$ref'].lastIndexOf('/') + 1;
-                      let schemaRef =
-                        param.schema['$ref'].slice(schemaRefIndex);
-                      param.schema = tempData.components.schemas[schemaRef];
-                    }
-
-                    param.schema = JSON.stringify(param.schema);
-
-                    let descIndex;
-                    if (
-                      indexOf(param.description, ',') === -1 &&
-                      indexOf(param.description, '.') > -1
-                    )
-                      descIndex = indexOf(param.description, '.');
-                    else if (
-                      indexOf(param.description, ',') > -1 &&
-                      indexOf(param.description, '.') > -1
-                    ) {
-                      descIndex =
-                        indexOf(param.description, '.') <
-                        indexOf(param.description, ',')
-                          ? indexOf(param.description, '.')
-                          : indexOf(param.description, ',');
-                    } else {
-                      descIndex = param.description.length;
-                    }
-
-                    param.description = param.description.slice(0, descIndex);
-
-                    acc[paramRef] = param;
-                    return acc;
-                  },
-                  {}
-                ),
-              };
-            },
-          ],
-        }
-      )
-      .then(result => {
-        console.log(
-          `\t=======================================================================================\n\tQuery Parameters for ${httpMethod} on ${endpoint} [${
-            result.data.description ?? '<description_missing>'
-          }]\n\t=======================================================================================`
-        );
-        console.table(result.data.parameters, [
-          'in',
-          'required',
-          'description',
-        ]);
-        console.table(result.data.parameters, ['schema']);
-        console.log(
-          `=========================================Responses===============================\n${prettyJson(
-            result.data.responses
-          )}\n=======================================================================================`
-        );
-        return { ...state, data: result.data };
-      });
-  };
-}
-
-/**
-=======
       response = await request(configuration, {
         method: 'GET',
         path: prefixVersionToPath(
@@ -835,7 +669,7 @@
     }
 
     console.log(`Performed a "composed upsert" on ${resourceType}`);
-    return handleResponse(response, state, callback);
+    return handleResponse(response, state);
   };
 }
 
@@ -891,28 +725,19 @@
 }
 
 /**
->>>>>>> 30e837f4
  * Delete a record. A generic helper function to delete an object
  * @public
  * @function
  * @param {string} resourceType - The type of resource to be deleted. E.g. `trackedEntities`, `organisationUnits`, etc.
  * @param {string} path - Can be an `id` of an `object` or `path` to the `nested object` to `delete`.
  * @param {Object} [data] - Optional. This is useful when you want to remove multiple objects from a collection in one request. You can send `data` as, for example, `{"identifiableObjects": [{"id": "IDA"}, {"id": "IDB"}, {"id": "IDC"}]}`. See more {@link https://docs.dhis2.org/2.34/en/dhis2_developer_manual/web-api.html#deleting-objects on DHIS2 API docs}
-<<<<<<< HEAD
- * @param {{apiVersion: number,operationName: string,resourceType: string}} [options] - Optional `options` for `del` operation including params e.g. `{preheatCache: true, strategy: 'UPDATE', mergeMode: 'REPLACE'}`. Run `discover` or see {@link https://docs.dhis2.org/2.34/en/dhis2_developer_manual/web-api.html#create-update-parameters DHIS2 documentation}. Defaults to `{operationName: 'delete', apiVersion: state.configuration.apiVersion, responseType: 'json'}`
-=======
  * @param {RequestOptions} [options] - An optional object containing query, parseAs,and headers for the request.
  * @param {function} [callback] - Optional callback to handle the response
  * @state {Dhis2State}
->>>>>>> 30e837f4
  * @returns {Operation}
  * @example <caption>a tracked entity instance. See [Delete tracker docs](https://docs.dhis2.org/en/develop/using-the-api/dhis-core-version-241/tracker.html#webapi_nti_import)</caption>
  * destroy('trackedEntities', 'LcRd6Nyaq7T');
  */
-<<<<<<< HEAD
-export function destroy(resourceType, path, data = null, options = {}) {
-  return state => {
-=======
 export function destroy(
   resourceType,
   path,
@@ -921,7 +746,6 @@
   callback = s => s
 ) {
   return async state => {
->>>>>>> 30e837f4
     console.log('Preparing destroy operation...');
 
     const [resolvedResourceType, resolvedPath, resolvedData, resolvedOptions] =
@@ -952,15 +776,8 @@
       });
     }
 
-<<<<<<< HEAD
-    return promise.then(result => {
-      console.log(`Deleted ${resolvedResourceType} at ${resolvedPath}`);
-      return handleResponse(result, state);
-    });
-=======
     console.log(`Deleted ${resolvedResourceType} at ${resolvedPath}`);
     return handleResponse(response, state, callback);
->>>>>>> 30e837f4
   };
 }
 
