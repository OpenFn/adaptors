--- conflicted
+++ resolved
@@ -9,11 +9,6 @@
 
 export * from './Adaptor.js';
 
-<<<<<<< HEAD
+export * as http from './http.js';
 export * as util from './util.js';
-export * as tracker from './tracker.js';
-=======
-export * as http from './http';
-export * as util from './util';
-export * as tracker from './tracker';
->>>>>>> 0f1450f9
+export * as tracker from './tracker.js';