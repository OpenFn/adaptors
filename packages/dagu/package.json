--- conflicted
+++ resolved
@@ -1,10 +1,6 @@
 {
   "name": "@openfn/language-dagu",
-<<<<<<< HEAD
-  "version": "1.0.1",
-=======
   "version": "1.1.0",
->>>>>>> db470c39
   "description": "OpenFn dagu adaptor",
   "type": "module",
   "exports": {
