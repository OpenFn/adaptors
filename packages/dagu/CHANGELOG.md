--- conflicted
+++ resolved
@@ -1,19 +1,10 @@
 # @openfn/language-dagu
 
-<<<<<<< HEAD
-## 1.0.1 - 28 November 2025
-
-### Patch Changes
-
-- Updated dependencies \[cfc66df]
-  - @openfn/language-common@3.2.1
-=======
 ## 1.1.0 - 26 November 2025
 
 ### Minor Changes
 
 - Forwarding custom http headers to built in `getAccessToken` request
->>>>>>> db470c39
 
 ## 1.0.0
 
