--- conflicted
+++ resolved
@@ -12,28 +12,20 @@
   "author": "",
   "license": "ISC",
   "dependencies": {
-<<<<<<< HEAD
     "@babel/cli": "^7.26.4",
     "@babel/core": "^7.26.7",
     "@babel/plugin-proposal-object-rest-spread": "^7.20.7",
     "@babel/preset-env": "^7.26.7",
     "@babel/preset-typescript": "^7.26.0",
-    "@openfn/simple-ast": "0.4.1",
-=======
     "@openfn/simple-ast": "workspace:^",
->>>>>>> 9e92571e
     "@types/node": "18.17.5",
     "acorn": "^8.11.3",
     "chokidar": "^3.6.0",
     "esno": "0.16.3",
     "file-set": "^5.1.3",
-<<<<<<< HEAD
+    "handlebars": "^4.7.8",
     "jsdoc-babel": "^0.5.0",
     "jsdoc-to-markdown": "^9.1.1",
-=======
-    "handlebars": "^4.7.8",
-    "jsdoc-to-markdown": "8.0.0",
->>>>>>> 9e92571e
     "ts-node": "10.9.1",
     "tsup": "6.3.0",
     "typescript": "4.8.4",
