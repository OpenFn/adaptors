--- conflicted
+++ resolved
@@ -1562,21 +1562,6 @@
       - debug
     dev: false
 
-<<<<<<< HEAD
-=======
-  /@openfn/simple-ast/0.3.2:
-    resolution: {integrity: sha512-NIvZsKSBQmGjQwqv8uDFpsTQquHkpoBH09pg+SJsInoa4L8CEW1g+ZU2O9D+i4xYeNciYb1nsfJ9n9TjxYAvzg==}
-    hasBin: true
-    dependencies:
-      '@babel/core': 7.19.6
-      doctrine: 2.1.0
-      lodash.isequal: 4.5.0
-      yargs: 8.0.2
-    transitivePeerDependencies:
-      - supports-color
-    dev: true
-
->>>>>>> 92c5b8c5
   /@openfn/simple-ast/0.4.1:
     resolution: {integrity: sha512-O0YUYgNkQpTadkUzviJShvw0JNz1rZex6aySq2rBF3I63qBo+OTi4TrQfr8lHqJXhrVMsBuW9tYOYwUGZ+aAqA==}
     hasBin: true
@@ -6359,8 +6344,6 @@
     deprecated: This package has been deprecated in favour of @sinonjs/samsam
     dev: true
 
-<<<<<<< HEAD
-=======
   /saslprep/1.0.3:
     resolution: {integrity: sha512-/MY/PEMbk2SuY5sScONwhUDsV2p77Znkb/q3nSVstq/yQzYJOH/Azh29p9oJLsl3LnQwSvZDKagDGBsBwSooag==}
     engines: {node: '>=6'}
@@ -6370,7 +6353,6 @@
     dev: false
     optional: true
 
->>>>>>> 92c5b8c5
   /sax/1.2.4:
     resolution: {integrity: sha512-NqVDv9TpANUjFm0N8uM5GxL36UgKi9/atZw+x7YFnQ8ckwFGKrl4xX4yWtrey3UJm5nP1kUbnYgLopqWNSRhWw==}
     dev: false
