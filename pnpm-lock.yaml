--- conflicted
+++ resolved
@@ -5203,10 +5203,6 @@
     engines: {node: '>=8'}
     dependencies:
       fill-range: 7.1.1
-<<<<<<< HEAD
-    dev: true
-=======
->>>>>>> 8defb558
 
   /breakword@1.0.6:
     resolution: {integrity: sha512-yjxDAYyK/pBvws9H4xKYpLDpYKEH6CzrBPAuXq3x18I+c/2MkVtT3qAr7Oloi6Dss9qNhPVueAAVU1CSeNDIXw==}
@@ -7612,10 +7608,6 @@
     engines: {node: '>=8'}
     dependencies:
       to-regex-range: 5.0.1
-<<<<<<< HEAD
-    dev: true
-=======
->>>>>>> 8defb558
 
   /filter-obj@5.1.0:
     resolution: {integrity: sha512-qWeTREPoT7I0bifpPUXtxkZJ1XJzxWtfoWWkdVGqa+eCr3SHW/Ocp89o8vLvbUuQnadybJpjOKu4V+RwO6sGng==}
