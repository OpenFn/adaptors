--- conflicted
+++ resolved
@@ -256,12 +256,6 @@
 
 ## Pre-releases
 
-<<<<<<< HEAD
-=======
-**NOTE: pre-release automation is currently DISABLED until support is activated
-in Lightning**
-
->>>>>>> 8defb558
 Pre-release builds for adaptors are availabe with the `@next` tag. These can be
 used in the CLI and Lightning and are generally available on `npm` (but because
 they're not flagged as `latest`, they won't be downloaded by default).
